'use client';

import React, { useRef } from 'react';
import useDeepCompareEffect from 'use-deep-compare-effect';
import { AuthEventEmitter } from '../auth';
import { deepMerge } from '../utils';
import { SearchBarEmbed as _SearchBarEmbed, SearchBarViewConfig } from '../embed/search-bar';
import { SageEmbed as _SageEmbed, SageViewConfig } from '../embed/sage';
import { SearchEmbed as _SearchEmbed, SearchViewConfig } from '../embed/search';
import { AppEmbed as _AppEmbed, AppViewConfig } from '../embed/app';
import { LiveboardEmbed as _LiveboardEmbed, LiveboardViewConfig } from '../embed/liveboard';
import { TsEmbed } from '../embed/ts-embed';
import { SpotterAgentEmbed as _SpotterAgentEmbed, SpotterAgentEmbedViewConfig } from '../embed/bodyless-conversation';

import { EmbedConfig, EmbedEvent, ViewConfig } from '../types';
import { EmbedProps, getViewPropsAndListeners } from './util';
<<<<<<< HEAD
import { SpotterEmbed as _SpotterEmbed, SpotterEmbedViewConfig, ConversationEmbed as _ConversationEmbed, ConversationViewConfig as ConversationViewConfig } from '../embed/conversation';
=======
import { SpotterEmbed as _SpotterEmbed, SpotterEmbedViewConfig, ConversationEmbed as _ConversationEmbed, ConversationViewConfig } from '../embed/conversation';
>>>>>>> bf00434f
import { init } from '../embed/base';

const componentFactory = <T extends typeof TsEmbed, U extends EmbedProps, V extends ViewConfig>(
    EmbedConstructor: T,
    // isPreRenderedComponent: Specifies whether the component being returned is
    // intended for preRendering. If set to true, the component will call the
    // Embed.preRender() method instead of the usual render method, and it will
    // not be destroyed when the component is unmounted.
    isPreRenderedComponent = false,
 ) => React.forwardRef<InstanceType<T>, U>(
    (props: U, forwardedRef: React.MutableRefObject<InstanceType<T>>) => {
        const ref = React.useRef<HTMLDivElement>(null);
        const { className, style, ...embedProps } = props;
        const { viewConfig, listeners } = getViewPropsAndListeners<Omit<U, 'className' | 'style'>, V>(
            embedProps,
        );

        const handleDestroy = (tsEmbed: InstanceType<T>) => {
            // do not destroy if it is a preRender component
            if (isPreRenderedComponent) return;

            // if component is connected to a preRendered component
            if (props.preRenderId) {
                tsEmbed.hidePreRender();
                return;
            }

            tsEmbed.destroy();
        };

        const handlePreRenderRendering = (tsEmbed: InstanceType<T>) => {
            tsEmbed.preRender();
        };

        const handleDefaultRendering = (tsEmbed: InstanceType<T>) => {
            // if component is connected to a preRendered component
            if (props.preRenderId) {
                tsEmbed.showPreRender();
                return;
            }

            tsEmbed.render();
        };

        const handleRendering = (tsEmbed: InstanceType<T>) => {
            if (isPreRenderedComponent) {
                handlePreRenderRendering(tsEmbed);
                return;
            }
            handleDefaultRendering(tsEmbed);
        };

        useDeepCompareEffect(() => {
            const tsEmbed = new EmbedConstructor(
                ref!.current,
                deepMerge(
                    {
                        insertAsSibling: viewConfig.insertAsSibling,
                        frameParams: {
                            class: viewConfig.insertAsSibling ? className || '' : '',
                        },
                    },
                    viewConfig,
                ),
            ) as InstanceType<T>;
            Object.keys(listeners).forEach((eventName) => {
                tsEmbed.on(eventName as EmbedEvent, listeners[eventName as EmbedEvent]);
            });
            handleRendering(tsEmbed);
            if (forwardedRef) {
                // eslint-disable-next-line no-param-reassign
                forwardedRef.current = tsEmbed;
            }
            return () => {
                handleDestroy(tsEmbed);
            };
        }, [viewConfig, listeners]);

        return viewConfig.insertAsSibling ? (
            <span data-testid="tsEmbed" ref={ref} style={{ position: 'absolute' }}></span>
        ) : (
            <div data-testid="tsEmbed" ref={ref} style={style} className={`ts-embed-container ${className}`}></div>
        );
    },
);

interface SearchProps extends EmbedProps, SearchViewConfig { }

interface PreRenderProps {
    /**
     * PreRender id to be used for PreRendering the embed.
     * Use PreRender to render the embed in the background and then
     * show or hide the rendered embed using showPreRender or hidePreRender respectively.
     * @example
     * ```js
     * const embed = new LiveboardEmbed('#embed', {
     *   ... // other liveboard view config
     *   preRenderId: "preRenderId-123"
     * });
     * embed.showPreRender();
     * ```
     *
     * Use PreRendered react component for pre rendering embed components.
     * @example
     * ```tsx
     * function LandingPageComponent() {
     *  return <PreRenderedLiveboardEmbed preRenderId="someId" liveboardId="libId" />
     * }
     * ```
     * function MyComponent() {
     *  return <LiveboardEmbed preRenderId="someId" liveboardId="libId" />
     * }
     * ```
     * @version SDK: 1.25.0 | Thoughtspot: 9.6.0.cl
     */
    preRenderId: string;
}

/**
 * React component for Search Embed.
 * @example
 * ```tsx
 * function Search() {
 *  return <SearchEmbed
 *      dataSource="dataSourceId"
 *      searchOptions={{ searchTokenString: "[revenue]" }}
 *  />
 * }
 * ```
 */
export const SearchEmbed = componentFactory<typeof _SearchEmbed, SearchProps, SearchViewConfig>(
    _SearchEmbed,
);

export const PreRenderedSearchEmbed = componentFactory<
    typeof _SearchEmbed,
    SearchProps & PreRenderProps,
    SearchViewConfig
>(_SearchEmbed, true);

interface AppProps extends EmbedProps, AppViewConfig { }

/**
 * React component for Full app Embed.
 * @example
 * ```tsx
 * function Search() {
 *  return <AppEmbed
 *      showPrimaryNavbar={false}
 *      pageId={Page.Liveboards}
 *      onError={(error) => console.error(error)}
 *  />
 * }
 * ```
 */
export const AppEmbed = componentFactory<typeof _AppEmbed, AppProps, AppViewConfig>(_AppEmbed);

/**
 * React component for PreRendered Liveboard embed.
 *
 * PreRenderedAppEmbed will preRender the SearchBarEmbed and will be hidden by
 * default.
 *
 * AppEmbed with preRenderId passed will call showPreRender on the embed.
 * @example
 * ```tsx
 * function LandingPageComponent() {
 *  return <PreRenderedAppEmbed preRenderId="someId" showPrimaryNavbar={false} />
 * }
 * ```
 * function MyComponent() {
 *  return <AppEmbed preRenderId="someId" showPrimaryNavbar={false} />
 * }
 * ```
 */
export const PreRenderedAppEmbed = componentFactory<
    typeof _AppEmbed,
    AppProps & PreRenderProps,
    AppViewConfig
>(_AppEmbed, true);

interface LiveboardProps extends EmbedProps, LiveboardViewConfig { }

/**
 * React component for Liveboard embed.
 * @example
 * ```tsx
 * function Liveboard() {
 *  return <LiveboardEmbed
 *      liveboardId="liveboardId"
 *      fullHeight={true} {/* default false *\/}
 *      onLiveboardRendered={() => console.log('Liveboard rendered')}
 *      vizId="vizId" {/* if doing viz embed *\/}
 *  />
 * }
 * ```
 */
export const LiveboardEmbed = componentFactory<
    typeof _LiveboardEmbed,
    LiveboardProps,
    LiveboardViewConfig
>(_LiveboardEmbed);

export const PinboardEmbed = LiveboardEmbed;

/**
 * React component for PreRendered Liveboard embed.
 *
 * PreRenderedLiveboardEmbed will preRender the liveboard and will be hidden by default.
 *
 * LiveboardEmbed with preRenderId passed will call showPreRender on the embed.
 *
 * If LiveboardEmbed is rendered before PreRenderedLiveboardEmbed is rendered it
 * tries to preRender the LiveboardEmbed, so it is recommended to use pass the
 * liveboardId to both the components.
 * @example
 * ```tsx
 * function LandingPageComponent() {
 *  return <PreRenderedLiveboardEmbed preRenderId="someId" liveboardId="libId" />
 * }
 * ```
 * function MyComponent() {
 *  return <LiveboardEmbed preRenderId="someId" liveboardId="libId" />
 * }
 * ```
 */
export const PreRenderedLiveboardEmbed = componentFactory<
    typeof _LiveboardEmbed,
    LiveboardProps & PreRenderProps,
    LiveboardViewConfig
>(_LiveboardEmbed, true);

export const PreRenderedPinboardEmbed = PreRenderedLiveboardEmbed;

interface SearchBarEmbedProps extends EmbedProps, SearchBarViewConfig { }

/**
 * React component for Search bar embed.
 * @example
 * ```tsx
 * function SearchBar() {
 *  return <SearchBarEmbed
 *      dataSource="dataSourceId"
 *      searchOptions={{ searchTokenString: "[revenue]" }}
 *  />
 * }
 * ```
 */
export const SearchBarEmbed = componentFactory<
    typeof _SearchBarEmbed,
    SearchBarEmbedProps,
    SearchBarViewConfig
>(_SearchBarEmbed);

/**
 * React component for PreRendered Liveboard embed.
 *
 * PreRenderedSearchBarEmbed will preRender the SearchBarEmbed and will be hidden by
 * default.
 *
 * SearchBarEmbed with preRenderId passed will call showPreRender on the embed.
 * @example
 * ```tsx
 * function LandingPageComponent() {
 *  return <PreRenderedSearchBarEmbed preRenderId="someId"  dataSource="dataSourceId" />
 * }
 * ```
 * function MyComponent() {
 *  return <SearchBarEmbed preRenderId="someId"  dataSource="dataSourceId" />
 * }
 * ```
 */
export const PreRenderedSearchBarEmbed = componentFactory<
    typeof _SearchBarEmbed,
    SearchBarEmbedProps & PreRenderProps,
    SearchBarViewConfig
>(_SearchBarEmbed, true);

interface SageEmbedProps extends EmbedProps, SageViewConfig { }

/**
 * React component for LLM based search Sage embed.
 * @example
 * ```tsx
 * function Sage() {
 *  return <SageEmbed
 *      showObjectResults={true}
 *      ... other view config props or event listeners.
 *  />
 * }
 * ```
 */
export const SageEmbed = componentFactory<typeof _SageEmbed, SageEmbedProps, SageViewConfig>(
    _SageEmbed,
);

/**
 * React component for PreRendered Liveboard embed.
 *
 * PreRenderedSageEmbed will preRender the SearchBarEmbed and will be hidden by
 * default.
 *
 * SageEmbed with preRenderId passed will call showPreRender on the embed.
 * @example
 * ```tsx
 * function LandingPageComponent() {
 *  return <PreRenderedSageEmbed preRenderId="someId" showObjectResults={true} />
 * }
 * ```
 * function MyComponent() {
 *  return <SageEmbed preRenderId="someId" showObjectResults={true} />
 * }
 * ```
 */
export const PreRenderedSageEmbed = componentFactory<
    typeof _SageEmbed,
    SageEmbedProps & PreRenderProps,
    SageViewConfig
>(_SageEmbed, true);

interface SpotterEmbedProps extends EmbedProps, SpotterEmbedViewConfig { }
interface ConversationEmbedProps extends EmbedProps, ConversationViewConfig { }

/**
 * React component for LLM based conversation BI.
 * @example
 * ```tsx
 * function Sage() {
 *  return <SpotterEmbed
 *      worksheetId="<worksheet-id-here>"
 *      searchOptions={{
 *          searchQuery: "<search query to start with>"
 *      }}
 *      ... other view config props or event listeners.
 *  />
 * }
 * ```
 */
export const SpotterEmbed = componentFactory<
    typeof _SpotterEmbed,
    SpotterEmbedProps,
    SpotterEmbedViewConfig
>(_SpotterEmbed);


/**
 * React component for LLM based conversation BI.
<<<<<<< HEAD
 * @deprecated This component is renamed to SpotterEmbed. Use {@link SpotterEmbed} instead.
=======
 * @deprecated from SDK: 1.38.0 | ThoughtSpot: 10.10.0.cl
 * Use {@link SpotterEmbed} instead
>>>>>>> bf00434f
 * @example
 * ```tsx
 * function Sage() {
 *  return <ConversationEmbed
 *      worksheetId="<worksheet-id-here>"
 *      searchOptions={{
 *          searchQuery: "<search query to start with>"
 *      }}
 *      ... other view config props or event listeners.
 *  />
 * }
 * ```
 */
export const ConversationEmbed = componentFactory<
    typeof _ConversationEmbed,
    ConversationEmbedProps,
    ConversationViewConfig
>(_ConversationEmbed);
<<<<<<< HEAD
=======

interface SpotterAgentEmbedProps extends EmbedProps, SpotterAgentEmbedViewConfig {}

/**
 * React component for SpotterAgent embed, which can be integrated inside
 * chatbots or other conversational interfaces.
 * @example
 * ```tsx
 * function SpotterAgent() {
 *  const ref = useRef();
 *  
 *  const handleSendMessage = async () => {
 *    const { container, error } = await ref.current.sendMessage('show me sales by region');
 *    if (container) {
 *      document.body.appendChild(container);
 *    }
 *  };
 *  
 *  return (
 *    <div>
 *      <SpotterAgentEmbed ref={ref} worksheetId="worksheetId" />
 *      <button onClick={handleSendMessage}>Send Message</button>
 *    </div>
 *  );
 * }
 * ```
 */
export const SpotterAgentEmbed = React.forwardRef<_SpotterAgentEmbed, SpotterAgentEmbedProps>((props, ref) => {
  const { className, ...restProps } = props;
  const serviceRef = useRef<_SpotterAgentEmbed | null>(null);
  
  useDeepCompareEffect(() => {
    if (serviceRef.current) {
      serviceRef.current = null;
    }
    
    const configProps = {
      ...restProps,
      ...(className ? { containerClassName: className } : {})
    };
    
    serviceRef.current = new _SpotterAgentEmbed(configProps);
    
    if (ref) {
      if (typeof ref === 'function') {
        ref(serviceRef.current);
      } else {
        ref.current = serviceRef.current;
      }
    }
    
    return () => {
      serviceRef.current = null;
    };
  }, [props]);
  
  return null;
});
>>>>>>> bf00434f

/**
 * React component for PreRendered Conversation embed.
 *
 * PreRenderedConversationEmbed will preRender the SpotterEmbed and will be hidden by
 * default.
 *
 * SageEmbed with preRenderId passed will call showPreRender on the embed.
 * @example
 * ```tsx
 * function LandingPageComponent() {
 *  return <PreRenderedConversationEmbed preRenderId="someId" worksheetId={"id-"} />
 * }
 * ```
 * function MyComponent() {
 *  return <SpotterEmbed preRenderId="someId" worksheetId="id" />
 * }
 * ```
 */
export const PreRenderedConversationEmbed = componentFactory<
    typeof _SpotterEmbed,
    SpotterEmbedProps & PreRenderProps,
    SpotterEmbedViewConfig
>(_SpotterEmbed, true);

type EmbedComponent = typeof SearchEmbed
    | typeof AppEmbed
    | typeof LiveboardEmbed
    | typeof SearchBarEmbed
    | typeof SageEmbed
<<<<<<< HEAD
=======
    | typeof SpotterAgentEmbed
>>>>>>> bf00434f
    | typeof SpotterEmbed
    | typeof ConversationEmbed;

/**
 * Get a reference to the embed component to trigger events on the component.
 * @example
 * ```
 * function Component() {
 * const ref = useEmbedRef();
 * useEffect(() => {
 * ref.current.trigger(
 *  EmbedEvent.UpdateRuntimeFilter,
 *  [{ columnName: 'name', operator: 'EQ', values: ['value']}]);
 * }, [])
 * return <LiveboardEmbed ref={ref} liveboardId={<id>} />
 * }
 * ```
 * @returns {React.MutableRefObject<T extends TsEmbed>} ref
 */
export function useEmbedRef<T extends EmbedComponent>():
    React.MutableRefObject<React.ComponentRef<T>> {
    return React.useRef<React.ComponentRef<T>>(null);
}

/**
 *
 * @param config - EmbedConfig
 * @returns AuthEventEmitter
 * @example
 * ```
 * function Component() {
 *  const authEE = useInit({ ...initConfig });
 *  return <LiveboardEmbed ref={ref} liveboardId={<id>} />
 * }
 * ```
 * @version SDK: 1.36.2 | ThoughtSpot: *
 */
export function useInit(config: EmbedConfig) {
    const ref = useRef<AuthEventEmitter | null>(null);
    useDeepCompareEffect(() => {
        const authEE = init(config);
        ref.current = authEE;
    }, [config]);

    return ref;
}

export {
    LiveboardViewConfig,
    SearchViewConfig,
    AppViewConfig,
    Page,
    RuntimeFilter,
    RuntimeFilterOp,
    EmbedEvent,
    HostEvent,
    Action,
    FrameParams,
    HomeLeftNavItem,
    HomepageModule,
    LogLevel,
    getSessionInfo,
    ListPageColumns,
} from '../index';<|MERGE_RESOLUTION|>--- conflicted
+++ resolved
@@ -14,11 +14,7 @@
 
 import { EmbedConfig, EmbedEvent, ViewConfig } from '../types';
 import { EmbedProps, getViewPropsAndListeners } from './util';
-<<<<<<< HEAD
-import { SpotterEmbed as _SpotterEmbed, SpotterEmbedViewConfig, ConversationEmbed as _ConversationEmbed, ConversationViewConfig as ConversationViewConfig } from '../embed/conversation';
-=======
 import { SpotterEmbed as _SpotterEmbed, SpotterEmbedViewConfig, ConversationEmbed as _ConversationEmbed, ConversationViewConfig } from '../embed/conversation';
->>>>>>> bf00434f
 import { init } from '../embed/base';
 
 const componentFactory = <T extends typeof TsEmbed, U extends EmbedProps, V extends ViewConfig>(
@@ -366,12 +362,8 @@
 
 /**
  * React component for LLM based conversation BI.
-<<<<<<< HEAD
- * @deprecated This component is renamed to SpotterEmbed. Use {@link SpotterEmbed} instead.
-=======
  * @deprecated from SDK: 1.38.0 | ThoughtSpot: 10.10.0.cl
  * Use {@link SpotterEmbed} instead
->>>>>>> bf00434f
  * @example
  * ```tsx
  * function Sage() {
@@ -390,8 +382,6 @@
     ConversationEmbedProps,
     ConversationViewConfig
 >(_ConversationEmbed);
-<<<<<<< HEAD
-=======
 
 interface SpotterAgentEmbedProps extends EmbedProps, SpotterAgentEmbedViewConfig {}
 
@@ -450,7 +440,6 @@
   
   return null;
 });
->>>>>>> bf00434f
 
 /**
  * React component for PreRendered Conversation embed.
@@ -481,10 +470,7 @@
     | typeof LiveboardEmbed
     | typeof SearchBarEmbed
     | typeof SageEmbed
-<<<<<<< HEAD
-=======
     | typeof SpotterAgentEmbed
->>>>>>> bf00434f
     | typeof SpotterEmbed
     | typeof ConversationEmbed;
 
