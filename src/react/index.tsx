--- conflicted
+++ resolved
@@ -13,11 +13,7 @@
 
 import { EmbedConfig, EmbedEvent, ViewConfig } from '../types';
 import { EmbedProps, getViewPropsAndListeners } from './util';
-<<<<<<< HEAD
-import { SpotterEmbed as _SpotterEmbed, SpotterEmbedViewConfig, SpotterEmbed as _ConversationEmbed, SpotterEmbedViewConfig as ConversationViewConfig } from '../embed/conversation';
-=======
 import { SpotterEmbed as _SpotterEmbed, SpotterEmbedViewConfig, ConversationEmbed as _ConversationEmbed, ConversationViewConfig as ConversationViewConfig } from '../embed/conversation';
->>>>>>> 3c930ace
 import { init } from '../embed/base';
 
 const componentFactory = <T extends typeof TsEmbed, U extends EmbedProps, V extends ViewConfig>(
@@ -339,10 +335,7 @@
 >(_SageEmbed, true);
 
 interface SpotterEmbedProps extends EmbedProps, SpotterEmbedViewConfig { }
-<<<<<<< HEAD
-=======
 interface ConversationEmbedProps extends EmbedProps, ConversationViewConfig { }
->>>>>>> 3c930ace
 
 /**
  * React component for LLM based conversation BI.
@@ -368,11 +361,7 @@
 
 /**
  * React component for LLM based conversation BI.
-<<<<<<< HEAD
- * @deprecated This component is deprecated. Use {@link SpotterEmbed} instead.
-=======
  * @deprecated This component is renamed to SpotterEmbed. Use {@link SpotterEmbed} instead.
->>>>>>> 3c930ace
  * @example
  * ```tsx
  * function Sage() {
@@ -388,11 +377,7 @@
  */
 export const ConversationEmbed = componentFactory<
     typeof _ConversationEmbed,
-<<<<<<< HEAD
-    ConversationViewConfig,
-=======
     ConversationEmbedProps,
->>>>>>> 3c930ace
     ConversationViewConfig
 >(_ConversationEmbed);
 
