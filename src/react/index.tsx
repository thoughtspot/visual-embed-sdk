'use client';

import React, { useRef } from 'react';
import useDeepCompareEffect from 'use-deep-compare-effect';
import { AuthEventEmitter } from '../auth';
import { deepMerge } from '../utils';
import { SearchBarEmbed as _SearchBarEmbed, SearchBarViewConfig } from '../embed/search-bar';
import { SageEmbed as _SageEmbed, SageViewConfig } from '../embed/sage';
import { SearchEmbed as _SearchEmbed, SearchViewConfig } from '../embed/search';
import { AppEmbed as _AppEmbed, AppViewConfig } from '../embed/app';
import { LiveboardEmbed as _LiveboardEmbed, LiveboardViewConfig } from '../embed/liveboard';
import { TsEmbed } from '../embed/ts-embed';
import { BodylessConversationViewConfig, BodylessConversation } from '../embed/bodyless-conversation';

import { EmbedConfig, EmbedEvent, ViewConfig } from '../types';
import { EmbedProps, getViewPropsAndListeners } from './util';
import { SpotterEmbed as _SpotterEmbed, SpotterEmbedViewConfig, ConversationEmbed as _ConversationEmbed, ConversationViewConfig } from '../embed/conversation';
import { init } from '../embed/base';

const componentFactory = <T extends typeof TsEmbed, U extends EmbedProps, V extends ViewConfig>(
    EmbedConstructor: T,
    // isPreRenderedComponent: Specifies whether the component being returned is
    // intended for preRendering. If set to true, the component will call the
    // Embed.preRender() method instead of the usual render method, and it will
    // not be destroyed when the component is unmounted.
    isPreRenderedComponent = false,
    isBodyless = false,
) => React.forwardRef<InstanceType<T>, U>(
    (props: U, forwardedRef: React.MutableRefObject<InstanceType<T>>) => {
        const ref = React.useRef<HTMLDivElement>(null);
        const { className, style, ...embedProps } = props;
        const { viewConfig, listeners } = getViewPropsAndListeners<Omit<U, 'className' | 'style'>, V>(
            embedProps,
        );

        const handleDestroy = (tsEmbed: InstanceType<T>) => {
            // do not destroy if it is a preRender component
            if (isPreRenderedComponent) return;

            // if component is connected to a preRendered component
            if (props.preRenderId) {
                tsEmbed.hidePreRender();
                return;
            }

            tsEmbed.destroy();
        };

        const handlePreRenderRendering = (tsEmbed: InstanceType<T>) => {
            tsEmbed.preRender();
        };

        const handleDefaultRendering = (tsEmbed: InstanceType<T>) => {
            // if component is connected to a preRendered component
            if (props.preRenderId) {
                tsEmbed.showPreRender();
                return;
            }

            tsEmbed.render();
        };

        const handleRendering = (tsEmbed: InstanceType<T>) => {
            if (isPreRenderedComponent) {
                handlePreRenderRendering(tsEmbed);
                return;
            }
            handleDefaultRendering(tsEmbed);
        };

        useDeepCompareEffect(() => {
            const container: HTMLElement = isBodyless ? document.createElement('div') : (ref!.current as HTMLElement);

            const tsEmbed = new EmbedConstructor(
                container,
                deepMerge(
                    {
                        insertAsSibling: viewConfig.insertAsSibling,
                        frameParams: {
                            class: viewConfig.insertAsSibling ? className || '' : '',
                        },
                    },
                    viewConfig,
                ),
            ) as InstanceType<T>;
            Object.keys(listeners).forEach((eventName) => {
                tsEmbed.on(eventName as EmbedEvent, listeners[eventName as EmbedEvent]);
            });
            handleRendering(tsEmbed);
            if (forwardedRef) {
                // eslint-disable-next-line no-param-reassign
                forwardedRef.current = tsEmbed;
            }
            return () => {
                handleDestroy(tsEmbed);
            };
        }, [viewConfig, listeners]);

        if(isBodyless) {
            return null;
        }

        return viewConfig.insertAsSibling ? (
            <span data-testid="tsEmbed" ref={ref} style={{ position: 'absolute' }}></span>
        ) : (
            <div data-testid="tsEmbed" ref={ref} style={style} className={`ts-embed-container ${className}`}></div>
        );
    },
);

interface SearchProps extends EmbedProps, SearchViewConfig { }

interface PreRenderProps {
    /**
     * PreRender id to be used for PreRendering the embed.
     * Use PreRender to render the embed in the background and then
     * show or hide the rendered embed using showPreRender or hidePreRender respectively.
     * @example
     * ```js
     * const embed = new LiveboardEmbed('#embed', {
     *   ... // other liveboard view config
     *   preRenderId: "preRenderId-123"
     * });
     * embed.showPreRender();
     * ```
     *
     * Use PreRendered react component for pre rendering embed components.
     * @example
     * ```tsx
     * function LandingPageComponent() {
     *  return <PreRenderedLiveboardEmbed preRenderId="someId" liveboardId="libId" />
     * }
     * ```
     * function MyComponent() {
     *  return <LiveboardEmbed preRenderId="someId" liveboardId="libId" />
     * }
     * ```
     * @version SDK: 1.25.0 | Thoughtspot: 9.6.0.cl
     */
    preRenderId: string;
}

/**
 * React component for Search Embed.
 * @example
 * ```tsx
 * function Search() {
 *  return <SearchEmbed
 *      dataSource="dataSourceId"
 *      searchOptions={{ searchTokenString: "[revenue]" }}
 *  />
 * }
 * ```
 */
export const SearchEmbed = componentFactory<typeof _SearchEmbed, SearchProps, SearchViewConfig>(
    _SearchEmbed,
);

export const PreRenderedSearchEmbed = componentFactory<
    typeof _SearchEmbed,
    SearchProps & PreRenderProps,
    SearchViewConfig
>(_SearchEmbed, true);

interface AppProps extends EmbedProps, AppViewConfig { }

/**
 * React component for Full app Embed.
 * @example
 * ```tsx
 * function Search() {
 *  return <AppEmbed
 *      showPrimaryNavbar={false}
 *      pageId={Page.Liveboards}
 *      onError={(error) => console.error(error)}
 *  />
 * }
 * ```
 */
export const AppEmbed = componentFactory<typeof _AppEmbed, AppProps, AppViewConfig>(_AppEmbed);

/**
 * React component for PreRendered Liveboard embed.
 *
 * PreRenderedAppEmbed will preRender the SearchBarEmbed and will be hidden by
 * default.
 *
 * AppEmbed with preRenderId passed will call showPreRender on the embed.
 * @example
 * ```tsx
 * function LandingPageComponent() {
 *  return <PreRenderedAppEmbed preRenderId="someId" showPrimaryNavbar={false} />
 * }
 * ```
 * function MyComponent() {
 *  return <AppEmbed preRenderId="someId" showPrimaryNavbar={false} />
 * }
 * ```
 */
export const PreRenderedAppEmbed = componentFactory<
    typeof _AppEmbed,
    AppProps & PreRenderProps,
    AppViewConfig
>(_AppEmbed, true);

interface LiveboardProps extends EmbedProps, LiveboardViewConfig { }

/**
 * React component for Liveboard embed.
 * @example
 * ```tsx
 * function Liveboard() {
 *  return <LiveboardEmbed
 *      liveboardId="liveboardId"
 *      fullHeight={true} {/* default false *\/}
 *      onLiveboardRendered={() => console.log('Liveboard rendered')}
 *      vizId="vizId" {/* if doing viz embed *\/}
 *  />
 * }
 * ```
 */
export const LiveboardEmbed = componentFactory<
    typeof _LiveboardEmbed,
    LiveboardProps,
    LiveboardViewConfig
>(_LiveboardEmbed);

export const PinboardEmbed = LiveboardEmbed;

/**
 * React component for PreRendered Liveboard embed.
 *
 * PreRenderedLiveboardEmbed will preRender the liveboard and will be hidden by default.
 *
 * LiveboardEmbed with preRenderId passed will call showPreRender on the embed.
 *
 * If LiveboardEmbed is rendered before PreRenderedLiveboardEmbed is rendered it
 * tries to preRender the LiveboardEmbed, so it is recommended to use pass the
 * liveboardId to both the components.
 * @example
 * ```tsx
 * function LandingPageComponent() {
 *  return <PreRenderedLiveboardEmbed preRenderId="someId" liveboardId="libId" />
 * }
 * ```
 * function MyComponent() {
 *  return <LiveboardEmbed preRenderId="someId" liveboardId="libId" />
 * }
 * ```
 */
export const PreRenderedLiveboardEmbed = componentFactory<
    typeof _LiveboardEmbed,
    LiveboardProps & PreRenderProps,
    LiveboardViewConfig
>(_LiveboardEmbed, true);

export const PreRenderedPinboardEmbed = PreRenderedLiveboardEmbed;

interface SearchBarEmbedProps extends EmbedProps, SearchBarViewConfig { }

/**
 * React component for Search bar embed.
 * @example
 * ```tsx
 * function SearchBar() {
 *  return <SearchBarEmbed
 *      dataSource="dataSourceId"
 *      searchOptions={{ searchTokenString: "[revenue]" }}
 *  />
 * }
 * ```
 */
export const SearchBarEmbed = componentFactory<
    typeof _SearchBarEmbed,
    SearchBarEmbedProps,
    SearchBarViewConfig
>(_SearchBarEmbed);

/**
 * React component for PreRendered Liveboard embed.
 *
 * PreRenderedSearchBarEmbed will preRender the SearchBarEmbed and will be hidden by
 * default.
 *
 * SearchBarEmbed with preRenderId passed will call showPreRender on the embed.
 * @example
 * ```tsx
 * function LandingPageComponent() {
 *  return <PreRenderedSearchBarEmbed preRenderId="someId"  dataSource="dataSourceId" />
 * }
 * ```
 * function MyComponent() {
 *  return <SearchBarEmbed preRenderId="someId"  dataSource="dataSourceId" />
 * }
 * ```
 */
export const PreRenderedSearchBarEmbed = componentFactory<
    typeof _SearchBarEmbed,
    SearchBarEmbedProps & PreRenderProps,
    SearchBarViewConfig
>(_SearchBarEmbed, true);

interface SageEmbedProps extends EmbedProps, SageViewConfig { }

/**
 * React component for LLM based search Sage embed.
 * @example
 * ```tsx
 * function Sage() {
 *  return <SageEmbed
 *      showObjectResults={true}
 *      ... other view config props or event listeners.
 *  />
 * }
 * ```
 */
export const SageEmbed = componentFactory<typeof _SageEmbed, SageEmbedProps, SageViewConfig>(
    _SageEmbed,
);

/**
 * React component for PreRendered Liveboard embed.
 *
 * PreRenderedSageEmbed will preRender the SearchBarEmbed and will be hidden by
 * default.
 *
 * SageEmbed with preRenderId passed will call showPreRender on the embed.
 * @example
 * ```tsx
 * function LandingPageComponent() {
 *  return <PreRenderedSageEmbed preRenderId="someId" showObjectResults={true} />
 * }
 * ```
 * function MyComponent() {
 *  return <SageEmbed preRenderId="someId" showObjectResults={true} />
 * }
 * ```
 */
export const PreRenderedSageEmbed = componentFactory<
    typeof _SageEmbed,
    SageEmbedProps & PreRenderProps,
    SageViewConfig
>(_SageEmbed, true);

interface SpotterEmbedProps extends EmbedProps, SpotterEmbedViewConfig { }
interface ConversationEmbedProps extends EmbedProps, ConversationViewConfig { }

/**
 * React component for LLM based conversation BI.
 * @example
 * ```tsx
 * function Sage() {
 *  return <SpotterEmbed
 *      worksheetId="<worksheet-id-here>"
 *      searchOptions={{
 *          searchQuery: "<search query to start with>"
 *      }}
 *      ... other view config props or event listeners.
 *  />
 * }
 * ```
 */
export const SpotterEmbed = componentFactory<
    typeof _SpotterEmbed,
    SpotterEmbedProps,
    SpotterEmbedViewConfig
>(_SpotterEmbed);


/**
 * React component for LLM based conversation BI.
 * @deprecated from SDK: 1.38.0 | ThoughtSpot: 10.10.0.cl
 * Use {@link SpotterEmbed} instead
 * @example
 * ```tsx
 * function Sage() {
 *  return <ConversationEmbed
 *      worksheetId="<worksheet-id-here>"
 *      searchOptions={{
 *          searchQuery: "<search query to start with>"
 *      }}
 *      ... other view config props or event listeners.
 *  />
 * }
 * ```
 */
export const ConversationEmbed = componentFactory<
    typeof _ConversationEmbed,
    ConversationEmbedProps,
    ConversationViewConfig
>(_ConversationEmbed);

interface BodylessConversationEmbedProps extends EmbedProps, BodylessConversationViewConfig {}

export const BodylessConversationEmbed = React.forwardRef((props: BodylessConversationEmbedProps, ref) => {
  const { className, ...restProps } = props;
  const serviceRef = useRef<BodylessConversation | null>(null);
  
  useDeepCompareEffect(() => {
    if (serviceRef.current) {
      serviceRef.current = null;
    }
    
    const configProps = {
      ...restProps,
      ...(className ? { containerClassName: className } : {})
    };
    
    serviceRef.current = new BodylessConversation(configProps);
    
    if (ref) {
      if (typeof ref === 'function') {
        ref(serviceRef.current);
      } else {
        ref.current = serviceRef.current;
      }
    }
    
    return () => {
      serviceRef.current = null;
    };
  }, [props]);
  
  return null;
});

/**
 * React component for PreRendered Conversation embed.
 *
 * PreRenderedConversationEmbed will preRender the SpotterEmbed and will be hidden by
 * default.
 *
 * SageEmbed with preRenderId passed will call showPreRender on the embed.
 * @example
 * ```tsx
 * function LandingPageComponent() {
 *  return <PreRenderedConversationEmbed preRenderId="someId" worksheetId={"id-"} />
 * }
 * ```
 * function MyComponent() {
 *  return <SpotterEmbed preRenderId="someId" worksheetId="id" />
 * }
 * ```
 */
export const PreRenderedConversationEmbed = componentFactory<
    typeof _SpotterEmbed,
    SpotterEmbedProps & PreRenderProps,
    SpotterEmbedViewConfig
>(_SpotterEmbed, true);

type EmbedComponent = typeof SearchEmbed
    | typeof AppEmbed
    | typeof LiveboardEmbed
    | typeof SearchBarEmbed
    | typeof SageEmbed
<<<<<<< HEAD
    | typeof ConversationEmbed
    | typeof BodylessConversationEmbed;
=======
    | typeof SpotterEmbed
    | typeof ConversationEmbed;
>>>>>>> b26d159e

/**
 * Get a reference to the embed component to trigger events on the component.
 * @example
 * ```
 * function Component() {
 * const ref = useEmbedRef();
 * useEffect(() => {
 * ref.current.trigger(
 *  EmbedEvent.UpdateRuntimeFilter,
 *  [{ columnName: 'name', operator: 'EQ', values: ['value']}]);
 * }, [])
 * return <LiveboardEmbed ref={ref} liveboardId={<id>} />
 * }
 * ```
 * @returns {React.MutableRefObject<T extends TsEmbed>} ref
 */
export function useEmbedRef<T extends EmbedComponent>():
    React.MutableRefObject<React.ComponentRef<T>> {
    return React.useRef<React.ComponentRef<T>>(null);
}

/**
 *
 * @param config - EmbedConfig
 * @returns AuthEventEmitter
 * @example
 * ```
 * function Component() {
 *  const authEE = useInit({ ...initConfig });
 *  return <LiveboardEmbed ref={ref} liveboardId={<id>} />
 * }
 * ```
 * @version SDK: 1.36.2 | ThoughtSpot: *
 */
export function useInit(config: EmbedConfig) {
    const ref = useRef<AuthEventEmitter | null>(null);
    useDeepCompareEffect(() => {
        const authEE = init(config);
        ref.current = authEE;
    }, [config]);

    return ref;
}

export {
    LiveboardViewConfig,
    SearchViewConfig,
    AppViewConfig,
    Page,
    RuntimeFilter,
    RuntimeFilterOp,
    EmbedEvent,
    HostEvent,
    Action,
    FrameParams,
    HomeLeftNavItem,
    HomepageModule,
    LogLevel,
    getSessionInfo,
    ListPageColumns,
} from '../index';<|MERGE_RESOLUTION|>--- conflicted
+++ resolved
@@ -453,13 +453,9 @@
     | typeof LiveboardEmbed
     | typeof SearchBarEmbed
     | typeof SageEmbed
-<<<<<<< HEAD
-    | typeof ConversationEmbed
     | typeof BodylessConversationEmbed;
-=======
     | typeof SpotterEmbed
     | typeof ConversationEmbed;
->>>>>>> b26d159e
 
 /**
  * Get a reference to the embed component to trigger events on the component.
