--- conflicted
+++ resolved
@@ -2789,7 +2789,6 @@
      *```
      * @version SDK: 1.41.0 | ThoughtSpot: 10.12.0.cl
      */
-<<<<<<< HEAD
     SpotterInit = 'SpotterInit',
     /**
      * @hidden
@@ -2803,9 +2802,6 @@
      * ```
      */
     EmbedListenerReady = 'EmbedListenerReady',
-=======
-    SpotterInit = 'spotterInit'
->>>>>>> 1e32d8e3
 }
 
 /**
