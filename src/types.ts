/**
 * Copyright (c) 2023
 *
 * TypeScript type definitions for ThoughtSpot Visual Embed SDK
 * @summary Type definitions for Embed SDK
 * @author Ayon Ghosh <ayon.ghosh@thoughtspot.com>
 */

import { CustomCssVariables } from './css-variables';
import type { SessionInterface } from './utils/graphql/answerService/answerService';

/**
 * The authentication mechanism for allowing access to the
 * the embedded app
 * @group Authentication / Init
 */

export enum AuthType {
    /**
     * No authentication on the SDK. Pass-through to the embedded App. Alias for
     * `Passthrough`.
     * @example
     * ```js
     * init({
     *   // ...
     *   authType: AuthType.None,
     *  });
     * ```
     */
    None = 'None',
    /**
     * Passthrough SSO to the embedded application within the iframe. Requires least
     * configuration, but may not be supported by all IDPs. This will behave like `None`
     * if SSO is not configured on ThoughtSpot.
     *
     * To use this:
     * Your SAML or OpenID provider must allow iframe redirects.
     * For example, if you are using Okta as IdP, you can enable iframe embedding.
     * @example
     * ```js
     * init({
     *   // ...
     *   authType: AuthType.EmbeddedSSO,
     *  });
     * ```
     * @version: SDK: 1.15.0 | ThoughtSpot: 8.8.0.cl
     */
    EmbeddedSSO = 'EmbeddedSSO',
    /**
     * SSO using SAML
     * @deprecated Use {@link SAMLRedirect} instead
     * @hidden
     */
    SSO = 'SSO_SAML',
    /**
     * SSO using SAML
     * @deprecated Use {@link SAMLRedirect} instead
     * @hidden
     */
    SAML = 'SSO_SAML',
    /**
     * SSO using SAML
     * Makes the host application redirect to the SAML IdP. Use this
     * if your IdP does not allow itself to be embedded.
     *
     * This redirects the host application to the SAML IdP. The host application
     * will be redirected back to the ThoughtSpot app after authentication.
     * @example
     * ```js
     * init({
     *   // ...
     *   authType: AuthType.SAMLRedirect,
     *  });
     * ```
     *
     * This opens the SAML IdP in a popup window. The popup is triggered
     * when the user clicks the trigger button. The popup window will be
     * closed automatically after authentication.
     * @example
     * ```js
     * init({
     *   // ...
     *   authType: AuthType.SAMLRedirect,
     *   authTriggerText: 'Login with SAML',
     *   authTriggerContainer: '#tsEmbed',
     *   inPopup: true,
     * });
     * ```
     *
     * Can also use the event to trigger the popup flow. Works the same
     * as the above example.
     * @example
     * ```js
     * const authEE = init({
     *  // ...
     *  authType: AuthType.SAMLRedirect,
     *  inPopup: true,
     * });
     *
     * someButtonOnYourPage.addEventListener('click', () => {
     *  authEE.emit(AuthEvent.TRIGGER_SSO_POPUP);
     * });
     * ```
     */
    SAMLRedirect = 'SSO_SAML',
    /**
     * SSO using OIDC
     * @hidden
     * @deprecated Use {@link OIDCRedirect} instead
     */
    OIDC = 'SSO_OIDC',
    /**
     * SSO using OIDC
     * Will make the host application redirect to the OIDC IdP.
     * See code samples in {@link SAMLRedirect}.
     */
    OIDCRedirect = 'SSO_OIDC',
    /**
     * Trusted authentication server
     * @hidden
     * @deprecated Use {@link TrustedAuth} instead
     */
    AuthServer = 'AuthServer',
    /**
     * Trusted authentication server. Use your own authentication server
     * which returns a bearer token, generated using the `secret_key` obtained
     * from ThoughtSpot.
     * @example
     * ```js
     * init({
     *  // ...
     *  authType: AuthType.TrustedAuthToken,
     *  getAuthToken: () => {
     *    return fetch('https://my-backend.app/ts-token')
     *      .then((response) => response.json())
     *      .then((data) => data.token);
     *  }
     * });
     * ```
     */
    TrustedAuthToken = 'AuthServer',
    /**
     * Trusted authentication server Cookieless, Use your own authentication
     * server which returns a bearer token, generated using the `secret_key`
     * obtained from ThoughtSpot. This uses a cookieless authentication
     * approach, recommended to bypass the third-party cookie-blocking restriction
     * implemented by some browsers.
     * @example
     * ```js
     * init({
     *  // ...
     *  authType: AuthType.TrustedAuthTokenCookieless,
     *  getAuthToken: () => {
     *    return fetch('https://my-backend.app/ts-token')
     *      .then((response) => response.json())
     *      .then((data) => data.token);
     *  }
     * ```
     * @version SDK: 1.22.0| ThoughtSpot: 9.3.0.cl, 9.5.1.sw
     */
    TrustedAuthTokenCookieless = 'AuthServerCookieless',
    /**
     * Use the ThoughtSpot login API to authenticate to the cluster directly.
     *
     * Warning: This feature is primarily intended for developer testing. It is
     * strongly advised not to use this authentication method in production.
     */
    Basic = 'Basic',
}
/**
 *
 * **Note**:  This attribute is not supported in the classic (V1) homepage experience.
 *
 */

export enum HomeLeftNavItem {
    /**
     * The *Search data* option in
     * the *Insights* left navigation panel.
     * @version SDK: 1.28.0| ThoughtSpot: 9.12.5.cl
     */
    SearchData = 'search-data',
    /**
     * The *Home* menu option in
     * the *Insights* left navigation panel.
     * @version SDK: 1.28.0| ThoughtSpot: 9.12.5.cl
     */
    Home = 'insights-home',
    /**
     * The *Liveboards* menu option in
     * the *Insights* left navigation panel.
     * @version SDK: 1.28.0| ThoughtSpot: 9.12.5.cl
     */
    Liveboards = 'liveboards',
    /**
     * The *Answers* menu option in
     * the *Insights* left navigation panel.
     * @version SDK: 1.28.0| ThoughtSpot: 9.12.5.cl
     */
    Answers = 'answers',
    /**
     * The *Monitor subscriptions* menu option in
     * the *Insights* left navigation panel.
     * @version SDK: 1.28.0| ThoughtSpot: 9.12.5.cl
     */
    MonitorSubscription = 'monitor-alerts',
    /**
     * The *SpotIQ analysis* menu option in
     * the *Insights* left navigation panel.
     * @version SDK: 1.28.0| ThoughtSpot: 9.12.5.cl
     */
    SpotIQAnalysis = 'spotiq-analysis',
    /**
     * The *Liveboard schedules* menu option in
     * the *Insights* left navigation panel.
     * @version SDK: 1.34.0| ThoughtSpot: 10.3.0.cl
     */
    LiveboardSchedules = 'liveboard-schedules',
    /**
     * The create option in the *Insights*
     * left navigation panel.
     * Available in the V3 navigation experience.
     * @version SDK: 1.40.0 | ThoughtSpot: 10.11.0.cl
     */
    Create = 'create',
    /**
     * The *Spotter* menu option in the *Insights*
     * left navigation panel.
     * Available in the V3 navigation experience.
     * @version SDK: 1.40.0 | ThoughtSpot: 10.11.0.cl
     */
    Spotter = 'spotter',
    /**
     * The *Favorites* section in the *Insights*
     * left navigation panel.
     * Available in the V3 navigation experience.
     * @version SDK: 1.41.0 | ThoughtSpot: 10.12.0.cl
     */
    Favorites = 'favorites',
}
export type DOMSelector = string | HTMLElement;

/**
 * inline customCSS within the {@link CustomisationsInterface}.
 * Use {@link CustomCssVariables} or css rules.
 */
export interface customCssInterface {
    /**
     * The custom css variables, which can be set.
     * The variables are available in the {@link CustomCssVariables}
     * interface. For more information, see
     * link:https://developers.thoughtspot.com/docs/css-variables-reference[CSS variable reference].
     */
    variables?: CustomCssVariables;
    /**
     * Can be used to define a custom font face
     * like:
     * @example
     * ```js
     * rules_UNSTABLE?: {
     *     "@font-face": {
     *         "font-family": "custom-font",
     *         "src": url("/path/")
     *     };
     *   };
     * ```
     *
     * Also, custom css rules outside of variables.
     * @example
     * ```js
     * rules_UNSTABLE?: {
     *     ".thoughtspot_class_name": {
     *         "border-radius": "10px",
     *         margin: "20px"
     *     };
     *   };
     * ```
     */

    rules_UNSTABLE?: {
        [selector: string]: {
            [declaration: string]: string;
        };
    };
}
/**
 * Styles within the {@link CustomisationsInterface}.
 */
export interface CustomStyles {
    customCSSUrl?: string;
    customCSS?: customCssInterface;
}

/**
 * Configuration to define the customization on the Embedded
 * ThoughtSpot components.
 * You can customize styles, text strings, and icons.
 * For more information, see link:https://developers.thoughtspot.com/docs/custom-css[CSS customization framework].
 * @example
 * ```js
 *  init({
 *    // ...
 *    customizations: {
 *     style: {
 *       customCSS: {
 *         variables: {},
 *         rules_UNSTABLE: {}
 *       }
 *     },
 *     content: {
 *      strings: {
 *        'LIVEBOARDS': 'Dashboards',
 *        'ANSWERS': 'Visualizations',
 *        'Edit': 'Modify',
 *        'Show underlying data': 'Show source data',
 *        'SpotIQ': 'Insights',
 *        'Monitor': 'Alerts',
 *      }
 *     },
 *     iconSpriteUrl: 'https://my-custom-icon-sprite.svg'
 *    }
 *  })
 * ```
 */
export interface CustomisationsInterface {
    style?: CustomStyles;
    content?: {
        /**
         * @version SDK: 1.26.0 | 9.7.0.cl
         */
        strings?: Record<string, any>;
        stringIDs?: Record<string, string>;
        stringIDsUrl?: string;
        [key: string]: any;
    };
    iconSpriteUrl?: string;
}

/**
 * The configuration object for embedding ThoughtSpot content.
 * It includes the ThoughtSpot hostname or IP address,
 * the type of authentication, and the authentication endpoint
 * if a trusted authentication server is used.
 * @group Authentication / Init
 */
export interface EmbedConfig {
    /**
     * The ThoughtSpot cluster hostname or IP address.
     */
    thoughtSpotHost: string;
    /**
     * The authentication mechanism to use.
     */
    authType: AuthType;
    /**
     * [AuthServer] The trusted authentication endpoint to use to get the
     * authentication token. A `GET` request is made to the
     * authentication API endpoint, which  returns the token
     * as a plaintext response. For trusted authentication,
     * the `authEndpoint` or `getAuthToken` attribute is required.
     */
    authEndpoint?: string;
    /**
     * [AuthServer] A function that invokes the trusted authentication endpoint
     * and returns a Promise that resolves to the `auth token` string.
     * For trusted authentication, the `authEndpoint` or `getAuthToken`
     * attribute is required.
     *
     * It is advisable to fetch a new token inside this method and not
     * reuse the old issued token. When auth expires this method is
     * called again and if it is called with an older token, the authentication
     * will not succeed.
     */
    getAuthToken?: () => Promise<string>;
    /**
     * [AuthServer / Basic] The user name of the ThoughtSpot user. This
     * attribute is required for trusted authentication.
     */
    username?: string;

    /**
     * [Basic] The ThoughtSpot login password corresponding to the username
     *
     * Warning: This feature is primarily intended for developer testing. It is
     * strongly advised not to use this authentication method in production.
     */
    password?: string;

    /**
     * [SSO] For SSO Authentication, if `noRedirect` is set to true, it will
     * open the SAML auth flow in a popup, instead of redirecting the browser in
     * place.
     * @default false
     * @deprecated
     */
    noRedirect?: boolean;

    /**
     * [SSO] For SSO Authentication, if `inPopup` is set to true, it will open
     * the SAML auth flow in a popup, instead of redirecting the browser in place.
     *
     * Need to use this with `authTriggerContainer`. Or manually trigger
     * the `AuthEvent.TRIGGER_SSO_POPUP` event on a user interaction.
     * @default false
     * @version SDK: 1.18.0
     */
    inPopup?: boolean;

    /**
     * [SSO] For SSO Authentication, one can supply an optional path param;
     * This will be the path on the host origin where the SAML flow will be
     * terminated.
     *
     * Eg: "/dashboard", "#/foo" [Do not include the host]
     * @version SDK: 1.10.2 | ThoughtSpot 8.2.0.cl, 8.4.1.sw
     */
    redirectPath?: string;

    /** @internal */
    basepath?: string;

    /**
     * Boolean to define if the query parameters in the ThoughtSpot URL
     * should be encoded in base64. This provides additional security to
     * ThoughtSpot clusters against cross-site scripting attacks.
     * @default false
     */
    shouldEncodeUrlQueryParams?: boolean;

    /**
     * Suppress cookie access alert when third-party cookies are blocked by the
     * user's browser. Third-party cookie blocking is the default behaviour on
     * some web browsers like Safari. If you set this attribute to `true`,
     * you are encouraged to handle `noCookieAccess` event, to show your own treatment
     * in this case.
     * @default false
     */
    suppressNoCookieAccessAlert?: boolean;

    /**
     * Ignore the cookie access alert when third-party cookies are blocked by the
     * user's browser. If you set this to `true`, the embedded iframe behaviour
     * persists even in the case of a non-logged-in user.
     * @default false
     */
    ignoreNoCookieAccess?: boolean;

    /**
     * Re-login a user with the previous login options
     * when a user session expires.
     * @default false
     */
    autoLogin?: boolean;

    /**
     * Disable redirection to the login page when the embedded session expires
     * This flag is typically used alongside the combination of authentication modes such
     * as {@link AuthType.AuthServer} and auto-login behavior {@link
     * EmbedConfig.autoLogin}
     * @version SDK: 1.9.3 | ThoughtSpot: 8.1.0.cl, 8.4.1.sw
     * @default false
     */
    disableLoginRedirect?: boolean;

    /**
     * This message is displayed in the embedded view when a user login fails.
     * @version SDK: 1.10.1 | ThoughtSpot: 8.2.0.cl, 8.4.1.sw
     */
    loginFailedMessage?: string;

    /**
     * Calls the prefetch method internally when set to `true`
     * @default false
     */
    callPrefetch?: boolean;

    /**
     * When there are multiple objects embedded, queue the rendering of embedded objects
     * to start after the previous embed's render is complete. This helps improve
     * performance by decreasing the load on the browser.
     *  @Version SDK: 1.5.0 | ThoughtSpot: ts7.oct.cl, 7.2.1
     * @default false
     */
    queueMultiRenders?: boolean;

    /**
     * [AuthServer|Basic] Detect if third-party party cookies are enabled by doing an
     * additional call. This is slower and should be avoided. Listen to the
     * `NO_COOKIE_ACCESS` event to handle the situation.
     *
     * This is slightly slower than letting the browser handle the cookie check, as it
     * involves an extra network call.
     * @version SDK: 1.10.4 | ThoughtSpot: 8.2.0.cl, 8.4.1.sw
     */
    detectCookieAccessSlow?: boolean;
    /**
     * Hide the `beta` alert warning message for SearchEmbed.
     * @version SDK: 1.12.0 | ThoughtSpot: 8.4.0.cl, 8.4.1.sw*
     */
    suppressSearchEmbedBetaWarning?: boolean;
    /**
     * Hide `beta` alert warning message for SageEmbed.
     *
     */
    suppressSageEmbedBetaWarning?: boolean;
    /**
     * Custom style params for embed Config.
     * @version SDK: 1.17.0 | ThoughtSpot: 8.9.0.cl, 9.0.1.sw
     */
    customizations?: CustomisationsInterface;
    /**
     * For `inPopup` SAMLRedirect or OIDCRedirect authentication, we need a
     * button that the user can click to trigger the flow.
     * This attribute sets a containing element for that button.
     * @example
     * ```js
     * init({
     *   authType: AuthType.SAMLRedirect,
     *   inPopup: true,
     *   authTriggerContainer: '#auth-trigger-container'
     * })
     * ```
     * @version SDK: 1.17.0 | ThoughtSpot: 8.9.0.cl, 9.0.1.sw
     */
    authTriggerContainer?: string | HTMLElement;
    /**
     * Specify that we want to use the `AuthEvent.TRIGGER_SSO_POPUP` event to trigger
     * SAML popup. This is useful when you want to trigger the popup on a custom user
     * action.
     *
     */
    useEventForSAMLPopup?: boolean;
    /**
     * Text to show in the button which triggers the popup auth flow.
     * Default: `Authorize`.
     * @version SDK: 1.17.0 | ThoughtSpot: 8.9.0.cl, 9.0.1.sw
     */
    authTriggerText?: string;
    /**
     * Prevent users from accessing the full application or ThoughtSpot application pages
     * access to the embedded application users
     * outside of the iframe.
     * @default true
     * @version SDK: 1.22.0 | ThoughtSpot: 9.3.0.cl, 9.5.1.sw
     */
    blockNonEmbedFullAppAccess?: boolean;

    /**
     * Host config in case embedded app is inside TS app itself
     * @hidden
     */
    hostConfig?: {
        hostUserGuid: string;
        hostClusterId: string;
        hostClusterName: string;
    };

    /**
     * Pendo API key to enable Pendo tracking to your own subscription, the key
     * is added as an additional key to the embed, as per this link:https://support.pendo.io/hc/en-us/articles/360032201951-Send-data-to-multiple-subscriptions[document].
     * @version SDK: 1.27.0 | ThoughtSpot: 9.8.0.cl
     */
    pendoTrackingKey?: string;

    /**
     * If passed as true all alerts will be suppressed in the embedded app.
     * @version SDK: 1.26.2 | ThoughtSpot: *
     */
    suppressErrorAlerts?: boolean;

    /**
     * Suppress or show specific types of logs in the console output.
     * For example, `LogLevel.ERROR` shows only Visual Embed SDK and
     * ThoughtSpot application errors and suppresses
     * other logs such as warnings, information alerts,
     * and debug messages in the console output.
     *
     * @default LogLevel.ERROR
     * @example
     * ```js
     * init({
     *   ...embedConfig,
     *   logLevel: LogLevel.SILENT
     * })
     * ```
     * @version SDK: 1.26.7 | ThoughtSpot: 9.10.0.cl
     */
    logLevel?: LogLevel;
    /**
     * Disables the Mixpanel tracking from the SDK.
     * @version SDK: 1.27.9
     */
    disableSDKTracking?: boolean;
    /**
     * Overrides default/user preferred locale for date formatting
     * @version SDK: 1.28.4 | ThoughtSpot: 10.0.0.cl, 9.5.0.sw
     */
    dateFormatLocale?: string;
    /**
     * Overrides default/user preferred locale for number formatting
     * @version SDK: 1.28.4 | ThoughtSpot: 10.0.0.cl, 9.5.0.sw
     */
    numberFormatLocale?: string;
    /**
     * Format to be used for currency when currency format is set to infer from browser
     * @version SDK: 1.28.4 | ThoughtSpot: 10.0.0.cl, 9.5.0.sw
     */
    currencyFormat?: string;

    /**
     * This flag is used to disable the token verification in the SDK.
     * Enabling this flag will also disable the caching of the token.
     * @hidden
     * @example
     * ```js
     * init({
     *   ...embedConfig,
     *   disableTokenVerification : true
     * })
     * ```
     * @version SDK: 1.28.5 | ThoughtSpot: 9.10.0.cl, 10.1.0.sw
     */
    disableTokenVerification?: boolean;

    /**
     * This flag is used to disable showing the login failure page in the embedded app.
     * @version SDK 1.32.3 | ThoughtSpot: 10.1.0.cl, 10.1.0.sw
     */
    disableLoginFailurePage?: boolean;
    /**
     * This is an object (key/val) of override flags which will be applied
     * to the internal embedded object. This can be used to add any
     * URL flag.
     * Warning: This option is for advanced use only and is used internally
     * to control embed behavior in non-regular ways. We do not publish the
     * list of supported keys and values associated with each.
     * @example
     * ```js
     * const embed = new LiveboardEmbed('#embed', {
     *   ... // other liveboard view config
     *   additionalFlags: {
     *        flag1: 'value1',
     *        flag2: 'value2'
     *     }
     * });
     * ```
     * @version SDK: 1.33.5 | ThoughtSpot: *
     */
    additionalFlags?: { [key: string]: string | number | boolean };
    /**
     * This is an object (key/val) for customVariables being
     * used by the third party tool's script.
     * @example
     * ```js
     * const embed = new LiveboardEmbed('#embed', {
     *   ... // other liveboard view config
     *   customVariablesForThirdPartyTools: {
     *        key1: 'value1',
     *        key2: 'value2'
     *     }
     * });
     * ```
     *  @version SDK 1.37.0 | ThoughtSpot: 10.8.0.cl
     */
    customVariablesForThirdPartyTools?: Record<string, any>;

    disablePreauthCache?: boolean;

    /**
     * Disable fullscreen presentation mode functionality. When enabled, prevents entering
     * and exiting fullscreen mode for embedded visualizations during presentations.
     * @default true (feature is disabled by default)
     * @version SDK: 1.40.0 | ThoughtSpot: 10.11.0.cl
     * @example
     * ```js
     * init({
     *   ... // other embed config options
     *   disableFullscreenPresentation: false, // enables the feature
     * })
     * ```
     */
    disableFullscreenPresentation?: boolean;

    /**
     * Custom Actions allows users to define interactive UI actions (like buttons or menu
     * items) that appear in ThoughtSpot's visualizations, answers, and Liveboards. These
     * actions enable users to trigger custom workflows — such as navigating to an
     * external app, calling an API, or opening a modal — based on the data context of
     * what they clicked can be used to trigger custom logic when the action is clicked.
     * @version SDK: 1.43.0 | ThoughtSpot: 10.14.0.cl
     * @example
     * ```js
     * import { CustomActionPosition, CustomActionTarget } from '@thoughtspot/visual-embed-sdk';
     * init({
     *   ... // other embed config options
     *   customActions: [
     *     {
     *       name: 'customAction',
     *       id: 'customAction',
     *       target: CustomActionTarget.VIZ,
     *       position: CustomActionPosition.PRIMARY,
     *       }
     *     }
     *   ]
     * })
     * ```
     */
    customActions?: CustomAction[];

    /**
     * Wait for the cleanup to be completed before destroying the embed.
     * @version SDK: 1.41.0 | ThoughtSpot: 10.12.0.cl
     * @default false
     */
    waitForCleanupOnDestroy?: boolean;
    /**
     * The timeout for the cleanup to be completed before destroying the embed.
     * @version SDK: 1.41.0 | ThoughtSpot: 10.12.0.cl
     * @default 5000
     */
    cleanupTimeout?: number;
}

// eslint-disable-next-line @typescript-eslint/no-empty-object-type
export interface LayoutConfig {}

/**
 * Embedded iframe configuration
 * @group Embed components
 */
export interface FrameParams {
    /**
     * The width of the iframe (unit is pixels if numeric).
     */
    width?: number | string;
    /**
     * The height of the iframe (unit is pixels if numeric).
     */
    height?: number | string;
    /**
     * Set to 'lazy' to enable lazy loading of the embedded TS frame.
     * This will defer loading of the frame until it comes into the
     * viewport. This is useful for performance optimization.
     */
    loading?: 'lazy' | 'eager' | 'auto';
    /**
     * This parameters will be passed on the iframe
     * as is.
     */
    [key: string]: string | number | boolean | undefined;
}

/**
 * The common configuration object for an embedded view.
 */
export interface BaseViewConfig extends ApiInterceptFlags {
    /**
     * @hidden
     */
    layoutConfig?: LayoutConfig;
    /**
     * The width and height dimensions to render an embedded
     * object inside your app.  Specify the values in pixels or percentage.
     *
     * Supported embed types: `AppEmbed`, `LiveboardEmbed`, `SageEmbed`, `SearchEmbed`, `SpotterAgentEmbed`, `SpotterEmbed`, `SearchBarEmbed`
     * @version SDK: 1.1.0 | ThoughtSpot: ts7.may.cl, 7.2.1
     * @example
     * ```js
     * // Replace <EmbedComponent> with embed component name. For example, AppEmbed, SearchEmbed, or LiveboardEmbed
     * const embed = new <EmbedComponent>('#tsEmbed', {
     *    ... // other embed view config
     *    frameParams: {
     *        width: '500px' | '50%',
     *        height: '400px' | '60%',
     *    },
     * })
     * ```
     */
    frameParams?: FrameParams;
    /**
     * @hidden
     */
    theme?: string;
    /**
     * @hidden
     */

    styleSheet__unstable?: string;
    /**
     * The list of actions to disable from the primary menu, more menu
     * (...), and the contextual menu. These actions will be disabled
     * for the user.
     * Use this to disable actions.
     *
     * Supported embed types: `AppEmbed`, `LiveboardEmbed`, `SageEmbed`, `SearchEmbed`, `SpotterAgentEmbed`, `SpotterEmbed`, `SearchBarEmbed`
     * @version SDK: 1.6.0 | ThoughtSpot: ts8.nov.cl, 8.4.1.sw
     * @example
     * ```js
     * // Replace <EmbedComponent> with embed component name. For example, AppEmbed, SearchEmbed, or LiveboardEmbed
     * const embed = new <EmbedComponent>('#tsEmbed', {
     *    ... // other embed view config
     *    disabledActions: [Action.Download, Action.Save],
     * });
     * ```
     */
    disabledActions?: Action[];
    /**
     * The tooltip to display for disabled actions.
     *
     * Supported embed types: `AppEmbed`, `LiveboardEmbed`, `SageEmbed`, `SearchEmbed`, `SpotterAgentEmbed`, `SpotterEmbed`, `SearchBarEmbed`
     * @version SDK: 1.6.0 | ThoughtSpot: ts8.nov.cl, 8.4.1.sw
     * @example
     * ```js
     * // Replace <EmbedComponent> with embed component name. For example, AppEmbed, SearchEmbed, or LiveboardEmbed
     * const embed = new <EmbedComponent>('#tsEmbed', {
     *    ... // other embed view config
     *    disabledActions: [Action.Download, Action.Save],
     *    disabledActionReason: "Reason for disabling",
     * });
     * ```
     */
    disabledActionReason?: string;
    /**
     * The list of actions to hide from the embedded.
     * This actions will be hidden from the user.
     * Use this to hide an action.
     *
     * Supported embed types: `AppEmbed`, `LiveboardEmbed`, `SageEmbed`, `SearchEmbed`, `SpotterAgentEmbed`, `SpotterEmbed`, `SearchBarEmbed`
     * @version SDK: 1.6.0 | ThoughtSpot: ts8.nov.cl, 8.4.1.sw
     * @example
     * ```js
     * // Replace <EmbedComponent> with embed component name. For example, AppEmbed, SearchEmbed, or LiveboardEmbed
     * const embed = new <EmbedComponent>('#tsEmbed', {
     *    ... // other embed view config
     *    hiddenActions: [Action.Download, Action.Export],
     * });
     * ```
     * @important
     */
    hiddenActions?: Action[];
    /**
     * The list of actions to display from the primary menu, more menu
     * (...), and the contextual menu. These will be only actions that
     * are visible to the user.
     * Use this to hide all actions except the ones you want to show.
     *
     * Use either this or hiddenActions.
     *
     * Supported embed types: `AppEmbed`, `LiveboardEmbed`, `SageEmbed`, `SearchEmbed`, `SpotterAgentEmbed`, `SpotterEmbed`, `SearchBarEmbed`
     * @version SDK: 1.6.0 | ThoughtSpot: ts8.nov.cl, 8.4.1.sw
     * @important
     * @example
     * ```js
     * // Replace <EmbedComponent> with embed component name. For example, AppEmbed, SearchEmbed, or LiveboardEmbed
     * const embed = new <EmbedComponent>('#tsEmbed', {
     *    ... // other embed view config
     *    visibleActions: [Action.Download, Action.Export],
     * });
     * ```
     */
    visibleActions?: Action[];
    /**
     * The locale settings to apply to the embedded view.
     *
     * Supported embed types: `AppEmbed`, `LiveboardEmbed`, `SageEmbed`, `SearchEmbed`, `SpotterAgentEmbed`, `SpotterEmbed`, `SearchBarEmbed`
     * @version SDK: 1.9.4 | ThoughtSpot 8.1.0.cl, 8.4.1.sw
     * @example
     * ```js
     * // Replace <EmbedComponent> with embed component name. For example, AppEmbed, SearchEmbed, or LiveboardEmbed
     * const embed = new <EmbedComponent>('#tsEmbed', {
     *    ... // other embed view config
     *    locale:'en',
     * })
     * ```
     */
    locale?: string;
    /**
     * This is an object (key/val) of override flags which will be applied
     * to the internal embedded object. This can be used to add any
     * URL flag.
     * If the same flags are passed in init, they will be overriden by the values here.
     * Warning: This option is for advanced use only and is used internally
     * to control embed behavior in non-regular ways. We do not publish the
     * list of supported keys and values associated with each.
     *
     * Supported embed types: `AppEmbed`, `LiveboardEmbed`, `SageEmbed`, `SearchEmbed`, `SpotterAgentEmbed`, `SpotterEmbed`, `SearchBarEmbed`
     * @example
     * ```js
     * // Replace <EmbedComponent> with embed component name. For example, AppEmbed, SearchEmbed, or LiveboardEmbed
     * const embed = new <EmbedComponent>('#tsEmbed', {
     *    ... // other embed view config
     *   additionalFlags: {
     *        flag1: 'value1',
     *        flag2: 'value2'
     *     },
     * });
     * ```
     * @version SDK: 1.9.0 | ThoughtSpot: 8.1.0.cl, 8.4.1.sw
     */
    additionalFlags?: { [key: string]: string | number | boolean };
    /**
     * Dynamic CSSUrl and customCSS to be injected in the loaded application.
     * You would also need to set `style-src` in the CSP settings.
     * @version SDK: 1.17.2 | ThoughtSpot: 8.4.1.sw, 8.4.0.cl
     * @default ''
     */
    customizations?: CustomisationsInterface;
    /**
     * Insert as a sibling of the target container, instead of appending to a
     * child inside it.
     *
     * Supported embed types: `AppEmbed`, `LiveboardEmbed`, `SageEmbed`, `SearchEmbed`, `SpotterAgentEmbed`, `SpotterEmbed`, `SearchBarEmbed`
     * @version SDK: 1.2.0 | ThoughtSpot: 9.0.0.cl, 9.0.0.sw
     * @example
     * ```js
     * // Replace <EmbedComponent> with embed component name. For example, AppEmbed, SearchEmbed, or LiveboardEmbed
     * const embed = new <EmbedComponent>('#tsEmbed', {
     *    ... // other embed view config
     *    insertAsSibling:true,
     * })
     * ```
     */
    insertAsSibling?: boolean;
    /**
     * Use a pre-rendered iframe from a pool of pre-rendered iframes
     * if available and matches the configuration.
     * @version SDK: 1.22.0
     * @hidden
     *
     * See [docs]() on how to create a prerender pool.
     */
    usePrerenderedIfAvailable?: boolean;
    /**
     * PreRender id to be used for PreRendering the embed.
     * Use PreRender to render the embed in the background and then
     * show or hide the rendered embed using showPreRender or hidePreRender respectively.
     *
     * Supported embed types: `AppEmbed`, `LiveboardEmbed`, `SageEmbed`, `SearchEmbed`, `SpotterAgentEmbed`, `SpotterEmbed`, `SearchBarEmbed`
     * @example
     * ```js
     * // Replace <EmbedComponent> with embed component name. For example, AppEmbed, SearchEmbed, or LiveboardEmbed
     * const embed = new <EmbedComponent>('#tsEmbed', {
     *    ... // other embed view config
     *   preRenderId: "preRenderId-123",
     * });
     * embed.showPreRender();
     * ```
     * @version SDK: 1.25.0 | ThoughtSpot: 9.6.0.cl, 9.8.0.sw
     */
    preRenderId?: string;

    /**
     * Determines if the PreRender component should dynamically track the size
     * of its embedding element and adjust its own size accordingly.
     * Enabling this option allows the PreRender component to automatically adapt
     * its dimensions based on changes to the size of the embedding element.
     * @type {boolean}
     * @default false
     * @version SDK: 1.24.0 | ThoughtSpot:9.4.0.cl, 9.4.0.sw
     * @example
     * ```js
     * // Disable tracking PreRender size in the configuration
     * const config = {
     *   doNotTrackPreRenderSize: true,
     * };
     *
     * // Instantiate an object with the configuration
     * const myComponent = new MyComponent(config);
     * ```
     */
    doNotTrackPreRenderSize?: boolean;
    /**
     * Enable the V2 shell. This can provide performance benefits
     * due to a lighterweight shell.
     *
     * Supported embed types: `AppEmbed`, `LiveboardEmbed`, `SageEmbed`, `SearchEmbed`, `SpotterAgentEmbed`, `SpotterEmbed`, `SearchBarEmbed`
     * @example
     * ```js
     * // Replace <EmbedComponent> with embed component name. For example, AppEmbed, SearchEmbed, or LiveboardEmbed
     * const embed = new <EmbedComponent>('#tsEmbed', {
     *    ... // other embed view config
     *   enableV2Shell_experimental: true,
     * });
     * ```
     * @version SDK: 1.31.2 | ThoughtSpot: 10.0.0.cl
     */

    enableV2Shell_experimental?: boolean;
    /**
     * For internal tracking of the embed component type.
     * @hidden
     */
    embedComponentType?: string;
    /**
     * This flag can be used to expose translation IDs on the embedded app.
     * @default false
     * @version SDK: 1.37.0 | ThoughtSpot: 10.9.0.cl
     */
    exposeTranslationIDs?: boolean;
    /**
     * This flag can be used to disable links inside the embedded app,
     * and disable redirection of links in a new tab.
     *
     * Supported embed types: `AppEmbed`, `LiveboardEmbed`, `SageEmbed`, `SearchEmbed`, `SpotterAgentEmbed`, `SpotterEmbed`, `SearchBarEmbed`
     * @example
     * ```js
     * // Replace <EmbedComponent> with embed component name. For example, AppEmbed, SearchEmbed, or LiveboardEmbed
     * const embed = new <EmbedComponent>('#tsEmbed', {
     *   ... // other embed view config
     *   disableRedirectionLinksInNewTab: true,
     * });
     * ```
     * @version SDK: 1.32.1 | ThoughtSpot: 10.3.0.cl
     */
    disableRedirectionLinksInNewTab?: boolean;
    /**
     * Overrides an Org context for embedding application users.
     * This parameter allows a user authenticated to one Org to view the
     * objects from another Org.
     * The `overrideOrgId` setting is honoured only if the
     * Per Org URL feature is enabled on your ThoughtSpot instance.
     *
     * Supported embed types: `AppEmbed`, `LiveboardEmbed`, `SageEmbed`, `SearchEmbed`, `SpotterAgentEmbed`, `SpotterEmbed`, `SearchBarEmbed`
     * @example
     * ```js
     * // Replace <EmbedComponent> with embed component name. For example, AppEmbed, SearchEmbed, or LiveboardEmbed
     * const embed = new <EmbedComponent>('#tsEmbed', {
     *   ... // other embed view config
     *   overrideOrgId: 142536,
     * });
     * ```
     * @version SDK: 1.35.0 | ThoughtSpot: 10.5.0.cl
     */
    overrideOrgId?: number;
    /**
     * Flag to override the *Open Link in New Tab* context menu option.
     *
     * Supported embed types: `AppEmbed`, `LiveboardEmbed`, `SageEmbed`, `SearchEmbed`, `SpotterAgentEmbed`, `SpotterEmbed`, `SearchBarEmbed`
     * @version SDK: 1.21.0 | ThoughtSpot: 9.2.0.cl
     * @example
     * ```js
     * // Replace <EmbedComponent> with embed component name. For example, AppEmbed, SearchEmbed, or LiveboardEmbed
     * const embed = new <EmbedComponent>('#tsEmbed', {
     *    ... // other embed view config
     *    linkOverride:false,
     * })
     * ```
     */
    linkOverride?: boolean;
    /**
     * The primary action to display on top of the viz for Liveboard and App Embed.
     * Use this to set the primary action.
     *
     * Supported embed types: `AppEmbed`, `LiveboardEmbed`
     * @version SDK: 1.39.0 | ThoughtSpot: 10.11.0.cl
     * @example
     * ```js
     * // Replace <EmbedComponent> with embed component name. For example, AppEmbed or LiveboardEmbed
     * const embed = new <EmbedComponent>('#tsEmbed', {
     *    ... // other embed view config
     *   primaryAction: Action.Download
     * });
     * ```
     */
    primaryAction?: Action | string;
    /**
     * flag to enable insert into slides action
     * @hidden
     * @private
     */
    insertInToSlide?: boolean;
    /**
     * Show alert messages and toast messages in the embed.
     * Supported embed in all embed types.
     *
     * @version SDK: 1.11.0 | ThoughtSpot: 8.3.0.cl, 8.4.1.sw
     * @example
     * ```js
     * const embed = new AppEmbed('#tsEmbed', {
     *    ... // other embed view config
     *    showAlerts:true,
     * })
     * ```
     */
    showAlerts?: boolean;
    /**
     * Custom Actions allows users to define interactive UI actions (like buttons or menu
     * items) that appear in ThoughtSpot's visualizations, answers, and Liveboards. These
     * actions enable users to trigger custom workflows — such as navigating to an
     * external app, calling an API, or opening a modal — based on the data context of
     * what they clicked can be used to trigger custom logic when the action is clicked.
     *
     * Supported embed types: `AppEmbed`, `LiveboardEmbed`, `SageEmbed`, `SearchEmbed`, `SpotterEmbed`
     * @version SDK: 1.43.0 | ThoughtSpot: 10.14.0.cl
     * @example
     * ```ts
     * import {
     *   CustomActionPayload,
     *   CustomActionPosition,
     *   CustomActionTarget,
     * } from '@thoughtspot/visual-embed-sdk';
     * // Use supported embed types such as AppEmbed or LiveboardEmbed
     * const embed = new LiveboardEmbed('#tsEmbed', {
     *   ... // other embed config options
     *   customActions: [
     *     {
     *       name: 'customAction',
     *       id: 'customAction',
     *       target: CustomActionTarget.VIZ,
     *       position: CustomActionPosition.PRIMARY,
     *       }
     *     }
     *   ]
     * })
     * 
     * // to trigger a custom flow on custom action click listen to Custom action embed event
     * embed.on(EmbedEvent.CustomAction, (payload: CustomActionPayload) => {
     *   console.log('Custom Action event:', payload);
     * })
     * ```
     */
    customActions?: CustomAction[];
}

/**
 * The configuration object for Home page embeds configs.
 */
export interface HomePageConfig {
    /**
     * Hide columns on list pages such as
     * *Liveboards* and *Answers*.
     * For example: `hiddenListColumns = [ListPageColumns.Author]`
     *
     * **Note**: This option is available only in full app embedding and requires importing the `ListPageColumns` enum.
     * Starting with version 10.14.0.cl, you can use this attribute to
     * hide the columns on all list pages in the *Insights* section.
     *
     * Supported embed types: `AppEmbed`
     * @version SDK: 1.38.0 | ThoughtSpot: 10.9.0.cl
     * @example
     * ```js
     * import { ListPageColumns } from '@thoughtspot/visual-embed-sdk';
     *
     * const embed = new AppEmbed('#tsEmbed', {
     *    ... //other embed view config
     *    hiddenListColumns : [ListPageColumns.Favorite,ListPageColumns.Author],
     * })
     * ```
     */
    hiddenListColumns?: ListPageColumns[];
    /**
     * Control the visibility of home page modules.
     * To specify the modules, import the `HomepageModule` enum.
     * For example: `hiddenHomepageModules = [HomepageModule.MyLibrary]`
     *
     * **Note**: This attribute is not supported in the classic (v1) experience.
     *
     * Supported embed types: `AppEmbed`
     * @version SDK: 1.28.0 | ThoughtSpot: 9.12.5.cl, 10.1.0.sw
     * @example
     * ```js
     * import { HomepageModule } from '@thoughtspot/visual-embed-sdk';
     *
     * const embed = new AppEmbed('#tsEmbed', {
     *    ... // V2/V3 navigation and home page experience attributes
     *    hiddenHomepageModules : [HomepageModule.Favorite,HomepageModule.Learning],
     *    //...other embed view configuration attributes
     * })
     * ```
     */
    hiddenHomepageModules?: HomepageModule[];
    /**
     * Reorder home page modules.
     * To specify the modules, import the `HomepageModule` enum.
     * For example: `reorderedHomepageModules = [HomepageModule.MyLibrary, HomepageModule.Watchlist]`
     * **Note**: This attribute is not supported in the classic (v1) homepage.
     *
     * Supported embed types: `AppEmbed`
     * @version SDK: 1.28.0| ThoughtSpot: 9.12.5.cl, 10.1.0.sw
     * @example
     * ```js
     * import { HomepageModule } from '@thoughtspot/visual-embed-sdk';
     *
     * const embed = new AppEmbed('#tsEmbed', {
     *    ...//V2/V3 navigation and home page experience attributes
     *    reorderedHomepageModules:[HomepageModule.Favorite,HomepageModule.MyLibrary],
     *    //... other embed view configuration attributes
     * })
     * ```
     */
    reorderedHomepageModules?: HomepageModule[];
    /**
     * Controls the visibility of the menu items
     * on the home page left navigation panel.
     * To specify the menu items, import the `HomeLeftNavItem` enum.
     *
     * **Note**: This attribute is not supported in the classic (v1) homepage.
     *
     * Supported embed types: `AppEmbed`
     * @example
     * ```js
     * import { HomeLeftNavItem } from '@thoughtspot/visual-embed-sdk';
     *
     * const embed = new AppEmbed('#tsEmbed', {
     *    //... V2/V3 experience attributes
     *    hiddenHomeLeftNavItems : [HomeLeftNavItem.Home,HomeLeftNavItem.Answers],
     *    ... //other embed view configuration attributes
     * })
     * ```
     * @version SDK: 1.28.0 | ThoughtSpot: 9.12.5.cl, 10.1.0.sw
     */
    hiddenHomeLeftNavItems?: HomeLeftNavItem[];
}

/**
 * The configuration object for common Search and Liveboard embeds configs.
 */
export interface SearchLiveboardCommonViewConfig {
    /**
     * The list of runtime filters to apply to a search Answer,
     * visualization, or Liveboard.
     *
     * Supported embed types: `AppEmbed`, `LiveboardEmbed`, `SearchEmbed`
     * @version SDK: 1.9.4 | ThoughtSpot 8.1.0.cl, 8.4.1.sw
     * @example
     * ```js
     * // Replace <EmbedComponent> with embed component name. For example, AppEmbed, SearchEmbed, or LiveboardEmbed
     * const embed = new <EmbedComponent>('#tsEmbed', {
     *    ... // other embed view config
     *    runtimeFilters: [
     *           {
     *             columnName: 'value',
     *              operator: RuntimeFilterOp.EQ,
     *             values: ['string' | 123 | true],
     *           },
     *       ],
     * })
     * ```
     */
    runtimeFilters?: RuntimeFilter[];
    /**
     * The list of parameter override to apply to a search Answer,
     * visualization, or Liveboard.
     *
     * Supported embed types: `AppEmbed`, `LiveboardEmbed`, `SearchEmbed`
     * @version SDK : 1.25.0 | ThoughtSpot: 9.2.0.cl, 9.5.0.sw
     * @example
     * ```js
     * // Replace <EmbedComponent> with embed component name. For example, AppEmbed, SearchEmbed, or LiveboardEmbed
     * const embed = new <EmbedComponent>('#tsEmbed', {
     *    ... // other embed view config
     *    runtimeParameters: [
     *     {
     *       name: 'value',
     *       value: 'string' | 123 | true,
     *     },
     *   ]
     * })
     * ```
     */
    runtimeParameters?: RuntimeParameter[];
    /**
     * flag to set ContextMenu Trigger to either left or right click.
     *
     * Supported embed types: `AppEmbed`, `SageEmbed`, `SearchEmbed`
     * @example
     * ```js
     * // Replace <EmbedComponent> with embed component name. For example, AppEmbed, SageEmbed, or SearchEmbed
     * const embed = new <EmbedComponent>('#tsEmbed', {
     *    ... // other embed view config
     *    contextMenuTrigger:ContextMenuTriggerOptions.LEFT_CLICK || RIGHT_CLICK,
     * })
     * ```
     * @version SDK: 1.21.0 | ThoughtSpot: 9.2.0.cl
     */
    contextMenuTrigger?: ContextMenuTriggerOptions;
    /**
     * Boolean to exclude runtimeFilters in the URL
     * By default it is true, this flag removes runtime filters from the URL
     * when set to false, runtime filters will be included in the URL.
     *
     * Irrespective of this flag, runtime filters ( if passed ) will be applied to the
     * embedded view.
     * @default false
     * @version SDK: 1.24.0 | ThoughtSpot: 9.5.0.cl
     */
    excludeRuntimeFiltersfromURL?: boolean;
    /**
     * Boolean to exclude runtimeParameters from the URL
     * when set to true, this flag removes runtime parameters from the URL.
     *
     * Irrespective of this flag, runtime filters ( if passed ) will be applied to the
     * embedded view.
     * @default false
     * @version SDK: 1.29.0 | ThoughtSpot: 10.1.0.cl
     */
    excludeRuntimeParametersfromURL?: boolean;
    /**
     * To set the initial state of the search bar in case of saved Answers.
     *
     * Supported embed types: `SageEmbed`, `AppEmbed`, `SearchBarEmbed`
     * @default true
     * @version SDK: 1.34.0 | ThoughtSpot: 10.3.0.cl
     * @example
     * ```js
     * // Replace <EmbedComponent> with embed component name. For example, SageEmbed, AppEmbed, or SearchBarEmbed
     * const embed = new <EmbedComponent>('#tsEmbed', {
     *    ... // other embed view config
     *   collapseSearchBar: true,
     * });
     */
    collapseSearchBar?: boolean;
    /**
     * Flag to control Data panel experience
     *
     * Supported embed types: `SageEmbed`, `AppEmbed`, `SearchBarEmbed`, `LiveboardEmbed`, `SearchEmbed`
     * @default true
     * @version SDK: 1.41.1 | ThoughtSpot Cloud: 10.14.0.cl
     * @example
     * ```js
     * // Replace <EmbedComponent> with embed component name. For example, SageEmbed, AppEmbed, or SearchBarEmbed
     * const embed = new <EmbedComponent>('#tsEmbed', {
     *    ... // other embed view config
     *    dataPanelV2: true,
     * })
     * ```
     */
    dataPanelV2?: boolean;
    /**
     * To enable custom column groups in data panel v2
     *
     * Supported embed types: `SageEmbed`, `SearchBarEmbed`, `LiveboardEmbed`, `SearchEmbed`
     * @version SDK: 1.32.0 | ThoughtSpot: 10.0.0.cl, 10.1.0.sw
     * @default false
     * @example
     * ```js
     * // Replace <EmbedComponent> with embed component name. For example, SageEmbed, SearchBarEmbed, or LiveboardEmbed
     * const embed = new <EmbedComponent>('#tsEmbed', {
     *   ... // other embed view config
     *   enableCustomColumnGroups: true,
     * });
     * ```
     */
    enableCustomColumnGroups?: boolean;
}

/**
 * The configuration object for common Liveboard and App embeds configs.
 */
export interface LiveboardAppEmbedViewConfig {
    /**
     * Show or hide Liveboard header
     *
     * Supported embed types: `AppEmbed`, `LiveboardEmbed`
     * @version SDK: 1.26.0 | Thoughtspot: 9.7.0.cl
     * @default false
     * @example
     * ```js
     * // Replace <EmbedComponent> with embed component name. For example, AppEmbed or LiveboardEmbed
     * const embed = new <EmbedComponent>('#tsEmbed', {
     *    ... // other embed view config
     *    hideLiveboardHeader : true,
     * })
     * ```
     */
    hideLiveboardHeader?: boolean;
    /**
     * Show or hide Liveboard title
     *
     * Supported embed types: `AppEmbed`, `LiveboardEmbed`
     * @version SDK: 1.26.0 | Thoughtspot: 9.7.0.cl
     * @default false
     * @example
     * ```js
     * // Replace <EmbedComponent> with embed component name. For example, AppEmbed or LiveboardEmbed
     * const embed = new <EmbedComponent>('#tsEmbed', {
     *    ... // other embed view config
     *    showLiveboardTitle:true,
     * })
     * ```
     */
    showLiveboardTitle?: boolean;
    /**
     * Show or hide Liveboard description
     *
     * Supported embed types: `AppEmbed`, `LiveboardEmbed`
     * @version SDK: 1.26.0 | Thoughtspot: 9.7.0.cl
     * @default false
     * @example
     * ```js
     * // Replace <EmbedComponent> with embed component name. For example, AppEmbed or LiveboardEmbed
     * const embed = new <EmbedComponent>('#tsEmbed', {
     *    ... // other embed view config
     *    showLiveboardDescription:true,
     * })
     * ```
     */
    showLiveboardDescription?: boolean;
    /**
     * Boolean to control if Liveboard header is sticky or not.
     *
     * Supported embed types: `AppEmbed`, `LiveboardEmbed`
     * @example
     * ```js
     * // Replace <EmbedComponent> with embed component name. For example, AppEmbed or LiveboardEmbed
     * const embed = new <EmbedComponent>('#embed', {
     *   ... // other app view config
     *   isLiveboardHeaderSticky: true,
     * });
     * ```
     * @version SDK: 1.26.0 | Thoughtspot: 9.7.0.cl
     */
    isLiveboardHeaderSticky?: boolean;
    /**
     * This attribute can be used to enable the two-column layout on an embedded Liveboard
     *
     * Supported embed types: `AppEmbed`, `LiveboardEmbed`
     * @type {boolean}
     * @default false
     * @version SDK: 1.32.0 | ThoughtSpot:10.1.0.cl
     * @example
     * ```js
     * // Replace <EmbedComponent> with embed component name. For example, AppEmbed or LiveboardEmbed
     * const embed = new <EmbedComponent>('#tsEmbed', {
     *    ... // other embed view config
     *    enable2ColumnLayout: true,
     * })
     * ```
     */
    enable2ColumnLayout?: boolean;
    /**
     * This flag can be used to enable the compact header in Liveboard
     *
     * Supported embed types: `AppEmbed`, `LiveboardEmbed`
     * @type {boolean}
     * @default false
     * @version SDK: 1.35.0 | ThoughtSpot:10.3.0.cl
     * @example
     * ```js
     * // Replace <EmbedComponent> with embed component name. For example, AppEmbed or LiveboardEmbed
     * const embed = new <EmbedComponent>('#tsEmbed', {
     *    ... // other embed view config
     *    isLiveboardCompactHeaderEnabled: true,
     * })
     * ```
     */
    isLiveboardCompactHeaderEnabled?: boolean;
    /**
     * This flag can be used to show or hide the Liveboard verified icon in the compact
     * header.
     *
     * Supported embed types: `AppEmbed`, `LiveboardEmbed`
     * @version SDK: 1.35.0 | ThoughtSpot:10.4.0.cl
     * @default true
     * @example
     * ```js
     * // Replace <EmbedComponent> with embed component name. For example, AppEmbed or LiveboardEmbed
     * const embed = new <EmbedComponent>('#tsEmbed', {
     *    ... // other embed view config
     *    showLiveboardVerifiedBadge: true,
     * })
     * ```
     */
    showLiveboardVerifiedBadge?: boolean;
    /**
     * This flag is used to enable/disable hide irrelevant filters in Liveboard tab
     *
     * **Note**: This feature is supported only if compact header is enabled on your Liveboard. To enable compact header, use the `isLiveboardCompactHeaderEnabled` attribute.
     *
     * Supported embed types: `AppEmbed`, `LiveboardEmbed`
     * @version SDK: 1.36.0 | ThoughtSpot:10.6.0.cl
     * @default false
     * @example
     * ```js
     * // Replace <EmbedComponent> with embed component name. For example, AppEmbed or LiveboardEmbed
     * const embed = new <EmbedComponent>('#tsEmbed', {
     *    ... // other embed view config
     *    hideIrrelevantChipsInLiveboardTabs: true,
     *    isLiveboardCompactHeaderEnabled: true,
     * })
     * ```
     */
    hideIrrelevantChipsInLiveboardTabs?: boolean;
    /**
     * This flag can be used to show or hide the re-verify banner on the Liveboard
     * compact header
     *
     * Supported embed types: `AppEmbed`, `LiveboardEmbed`
     * @version SDK: 1.35.0 | ThoughtSpot:10.4.0.cl
     * @default true
     * @example
     * ```js
     * // Replace <EmbedComponent> with embed component name. For example, AppEmbed or LiveboardEmbed
     * const embed = new <EmbedComponent>('#tsEmbed', {
     *    ... // other embed view config
     *    showLiveboardReverifyBanner: true,
     * })
     * ```
     */
    showLiveboardReverifyBanner?: boolean;
    /**
     * enable or disable ask sage
     *
     * Supported embed types: `AppEmbed`, `LiveboardEmbed`
     * @version SDK: 1.29.0 | Thoughtspot: 9.12.0.cl
     * @default false
     * @example
     * ```js
     * // Replace <EmbedComponent> with embed component name. For example, AppEmbed, SpotterEmbed, or LiveboardEmbed
     * const embed = new <EmbedComponent>('#tsEmbed', {
     *    ... // other embed view config
     *    enableAskSage:true,
     * })
     * ```
     */
    enableAskSage?: boolean;
    /**
     * This flag is used to show or hide checkboxes for including or excluding
     * the cover and filters pages in the Liveboard PDF.
     *
     * Supported embed types: `AppEmbed`, `LiveboardEmbed`
     * @version SDK: 1.40.0 | ThoughtSpot:10.8.0.cl
     * @example
     * ```js
     * // Replace <EmbedComponent> with embed component name. For example, AppEmbed or LiveboardEmbed
     * const embed = new <EmbedComponent>('#tsEmbed', {
     *    ... // other embed view config
     *    coverAndFilterOptionInPDF: false,
     * })
     * ```
     */
    coverAndFilterOptionInPDF?: boolean;
    /**
     * This flag is used to enable or disable the XLSX/CSV download option for Liveboards.
     * To enable this feature on your instance, contact ThoughtSpot Support.
     *
     * Supported embed types: `AppEmbed`, `LiveboardEmbed`
     * @version SDK: 1.41.0 | ThoughtSpot: 26.3.0.cl
     * @example
     * ```js
     * // Replace <EmbedComponent> with embed component name. For example, AppEmbed or LiveboardEmbed
     * const embed = new <EmbedComponent>('#tsEmbed', {
     *    ... // other embed view config
     *    liveboardXLSXCSVDownload: true,
     * })
     * ```
     */
    liveboardXLSXCSVDownload?: boolean;
    /**
     * This flag is used to enable or disable the new centralized Liveboard filter UX (v2).
     * When enabled, a unified modal is used to manage and update multiple filters at once,
     * replacing the older individual filter interactions.
     * To enable this feature on your instance, contact ThoughtSpot Support.
     *
     * Supported embed types: `AppEmbed`, `LiveboardEmbed`
     * @version SDK: 1.42.0 | ThoughtSpot: 10.15.0.cl
     * @example
     * ```js
     * // Replace <EmbedComponent> with embed component name. For example, AppEmbed or LiveboardEmbed
     * const embed = new <EmbedComponent>('#tsEmbed', {
     *    ... // other embed view config
     *    isCentralizedLiveboardFilterUXEnabled: true,
     * })
     * ```
     */
    isCentralizedLiveboardFilterUXEnabled?: boolean;
    /**
     * This flag is used to enable or disable the link parameters in liveboard.
     *
     * Supported embed types: `AppEmbed`, `LiveboardEmbed`
     * @version SDK: 1.42.0 | ThoughtSpot: 10.14.0.cl
     * @example
     * ```js
     * // Replace <EmbedComponent> with embed component name. For example, AppEmbed or LiveboardEmbed
     * const embed = new <EmbedComponent>('#tsEmbed', {
     *    ... // other embed view config
     *    isLinkParametersEnabled: true,
     * })
     * ```
     */
    isLinkParametersEnabled?: boolean;

    /**
     * This flag is used to enable or disable the enhanced filter interactivity in liveboard.
     *
     * Supported embed types: `AppEmbed`, `LiveboardEmbed`
     * @version SDK: 1.42.0 | ThoughtSpot: 10.15.0.cl
     * @example
     * ```js
     * // Replace <EmbedComponent> with embed component name. For example, AppEmbed or LiveboardEmbed
     * const embed = new <EmbedComponent>('#tsEmbed', {
     *    ... // other embed view config
     *    isEnhancedFilterInteractivityEnabled: true,
     * })
     * ```
     */
    isEnhancedFilterInteractivityEnabled?: boolean;
    /**
     * Show or hide masked filter chips
     *
     * Supported embed types: `AppEmbed`, `LiveboardEmbed`
     * @version SDK: 1.45.0 | Thoughtspot: 26.2.0.cl
     * @default false
     * @example
     * ```js
     * // Replace <EmbedComponent> with embed component name. For example, AppEmbed or LiveboardEmbed
     * const embed = new <EmbedComponent>('#tsEmbed', {
     *    ... // other embed view config
     *    showMaskedFilterChip: true,
     * })
     * ```
     */
    showMaskedFilterChip?: boolean;
    /**
     * Enable or disable Liveboard styling and grouping
     *
     * Supported embed types: `AppEmbed`, `LiveboardEmbed`
     * @version SDK: 1.45.0 | Thoughtspot: 26.2.0.cl
     * @default false
     * @example
     * ```js
     * // Replace <EmbedComponent> with embed component name. For example, AppEmbed or LiveboardEmbed
     * const embed = new <EmbedComponent>('#tsEmbed', {
     *    ... // other embed view config
     *    isLiveboardMasterpiecesEnabled: true,
     * })
     * ```
     */
    isLiveboardMasterpiecesEnabled?: boolean;
}

export interface AllEmbedViewConfig
    extends BaseViewConfig,
        SearchLiveboardCommonViewConfig,
        HomePageConfig,
        LiveboardAppEmbedViewConfig {}

/**
 * MessagePayload: Embed event payload: message type, data and status (start/end)
 * @group Events
 */
export type MessagePayload = {
    /* type: message type eg: 'save' */
    type: string;
    /* data: message payload data eg: { answerId: '123' } */
    data: any;
    /* status: message payload status - start or end */
    status?: string;
};
/**
 * MessageOptions: By providing options, getting specific event start / end based on
 * option
 * @group Events
 */
export type MessageOptions = {
    /**
     *  A boolean value indicating that start status events of this type
     *  will be dispatched.
     */
    start?: boolean;
};
/**
 * MessageCallback: Embed event message callback
 * @group Events
 */
export type MessageCallback = (
    /* payload: Message payload contains type, data, and status */
    payload: MessagePayload,
    /**
     *  responder: Message callback function triggered when embed event
     *  initiated
     */
    responder?: (data: any) => void,
) => void;
/**
 * MessageCallbackObj: contains message options & callback function
 */
export type MessageCallbackObj = {
    /**
     *  options: It contains start, a boolean value indicating that start
     *  status events of this type will be dispatched
     */
    /* callback: Embed event message callback */
    options: MessageOptions;
    callback: MessageCallback;
};

export type GenericCallbackFn = (...args: any[]) => any;

export type QueryParams = {
    [key: string]: string | boolean | number;
};

/**
 * A map of the supported runtime filter operations
 */

export enum RuntimeFilterOp {
    /**
     * Equals
     */
    EQ = 'EQ',
    /**
     * Does not equal
     */
    NE = 'NE',
    /**
     * Less than
     */
    LT = 'LT',
    /**
     * Less than or equal to
     */
    LE = 'LE',
    /**
     * Greater than
     */
    GT = 'GT',
    /**
     * Greater than or equal to
     */
    GE = 'GE',
    /**
     * Contains
     */
    CONTAINS = 'CONTAINS',
    /**
     * Begins with
     */
    BEGINS_WITH = 'BEGINS_WITH',
    /**
     * Ends with
     */
    ENDS_WITH = 'ENDS_WITH',
    /**
     * Between, inclusive of higher value
     */
    BW_INC_MAX = 'BW_INC_MAX',
    /**
     * Between, inclusive of lower value
     */
    BW_INC_MIN = 'BW_INC_MIN',
    /**
     * Between, inclusive of both higher and lower value
     */
    BW_INC = 'BW_INC',
    /**
     * Between, non-inclusive
     */
    BW = 'BW',
    /**
     * Is included in this list of values
     */
    IN = 'IN',
    /**
     * Is not included in this list of values
     */
    NOT_IN = 'NOT_IN',
}

/**
 * Home page modules that can be hidden
 * via `hiddenHomepageModules` and reordered via
 * `reorderedHomepageModules`.
 *
 * **Note**: This option is not supported in the classic (v1) experience.
 * @version SDK: 1.28.0 | ThoughtSpot: 9.12.5.cl, 10.1.0.sw
 */

export enum HomepageModule {
    /**
     * Search bar
     */
    Search = 'SEARCH',
    /**
     * kPI watchlist module
     */
    Watchlist = 'WATCHLIST',
    /**
     * Favorite module
     */
    Favorite = 'FAVORITE',
    /**
     * List of answers and Liveboards
     */
    MyLibrary = 'MY_LIBRARY',
    /**
     * Trending list
     */
    Trending = 'TRENDING',
    /**
     * Learning videos
     */
    Learning = 'LEARNING',
}

/**
 * List page columns that can be hidden.
 * **Note**: This option is applicable to full app embedding only.
 * @version SDK: 1.38.0 | ThoughtSpot: 10.9.0.cl
 */

export enum ListPageColumns {
    /**
     * Favourite
     */
    Favourite = 'FAVOURITE',
    /**
     * Tags
     */
    Tags = 'TAGS',
    /**
     * Author
     */
    Author = 'AUTHOR',
    /**
     * Last viewed/Last modified
     */
    DateSort = 'DATE_SORT',
    /**
     * Share
     */
    Share = 'SHARE',
}

/**
 * A filter that can be applied to ThoughtSpot answers, Liveboards, or
 * visualizations at runtime.
 */
export interface RuntimeFilter {
    /**
     * The name of the column to filter on (case-sensitive)
     */
    columnName: string;
    /**
     * The operator to apply
     */
    operator: RuntimeFilterOp;
    /**
     * The list of operands. Some operators like EQ, LE accept
     * a single operand, whereas other operators like BW and IN accept multiple
     * operands.
     */
    values: (number | boolean | string | bigint)[];
}
/**
 * A filter that can be applied to ThoughtSpot Answers, Liveboards, or
 * visualizations at runtime.
 */
export interface RuntimeParameter {
    /**
     * The name of the runtime parameter to filter on (case-sensitive)
     */
    name: string;
    /**
     * Values
     */
    value: number | boolean | string;
}

/**
 * Event types emitted by the embedded ThoughtSpot application.
 *
 * To add an event listener use the corresponding
 * {@link LiveboardEmbed.on} or {@link AppEmbed.on} or {@link SearchEmbed.on} method.
 *  @example
 * ```js
 * import { EmbedEvent } from '@thoughtspot/visual-embed-sdk';
 * // Or
 * // const { EmbedEvent } = window.tsembed;
 *
 * // create the liveboard embed.
 *
 * liveboardEmbed.on(EmbedEvent.Drilldown, (drilldown) => {
 *   console.log('Drilldown event', drilldown);
 * }));
 * ```
 *
 * If you are using React components for embedding, you can register to any
 * events from the `EmbedEvent` list by using the `on<EventName>` convention.
 * For example,`onAlert`, `onCopyToClipboard` and so on.
 *  @example
 * ```js
 * // ...
 * const MyComponent = ({ dataSources }) => {
 *      const onLoad = () => {
 *      console.log(EmbedEvent.Load, {});
 *      };
 *
 *      return (
 *          <SearchEmbed
 *              dataSources={dataSources}
 *              onLoad = {logEvent("Load")}
 *          />
 *     );
 * };
 * ```
 * @group Events
 */

export enum EmbedEvent {
    /**
     * Rendering has initialized.
     * @example
     *```js
     * liveboardEmbed.on(EmbedEvent.Init, showLoader)
     *  //show a loader
     * function showLoader() {
     * document.getElementById("loader");
     * }
     *```
     * @returns timestamp - The timestamp when the event was generated.
     */
    Init = 'init',
    /**
     * Authentication has either succeeded or failed.
     * @version SDK: 1.1.0 | ThoughtSpot: ts7.may.cl, 8.4.1.sw
     * @example
     *```js
     * appEmbed.on(EmbedEvent.AuthInit, payload => {
     *    console.log('AuthInit', payload);
     * })
     *```
     * @returns isLoggedIn - A Boolean specifying whether authentication was successful.
     */
    AuthInit = 'authInit',
    /**
     * The embed object container has loaded.
     * @returns timestamp - The timestamp when the event was generated.
     * @version SDK: 1.1.0 | ThoughtSpot: ts7.may.cl, 8.4.1.sw
     * @example
     *```js
     * liveboardEmbed.on(EmbedEvent.Load, hideLoader)
     *    //hide loader
     * function hideLoader() {
     *   document.getElementById("loader");
     * }
     *```
     */
    Load = 'load',
    /**
     * Data pertaining to an Answer, Liveboard or Spotter visualization is received.
     * The event payload includes the raw data of the object.
     * @return data -  Answer of Liveboard data
     * @version SDK: 1.1.0 | ThoughtSpot: ts7.may.cl, 8.4.1.sw
     * @example
     *```js
     * liveboardEmbed.on(EmbedEvent.Data, payload => {
     *    console.log('data', payload);
     * })
     *```
     * @important
     */
    Data = 'data',
    /**
     * Search query has been updated by the user.
     * @version SDK: 1.4.0 | ThoughtSpot: ts7.sep.cl, 8.4.1.sw
     * @example
     *```js
     * searchEmbed.on(EmbedEvent.QueryChanged, payload => console.log('data', payload))
     *```
     */
    QueryChanged = 'queryChanged',
    /**
     * A drill-down operation has been performed.
     * @version SDK: 1.1.0 | ThoughtSpot: ts7.may.cl, 8.4.1.sw
     * @returns additionalFilters - Any additional filters applied
     * @returns drillDownColumns - The columns on which drill down was performed
     * @returns nonFilteredColumns - The columns that were not filtered
     * @example
     *```js
     * searchEmbed.on(EmbedEvent.DrillDown, {
     *    points: {
     *        clickedPoint,
     *        selectedPoints: selectedPoint
     *    },
     *    autoDrillDown: true,
     * })
     *```
     * In this example, `VizPointDoubleClick` event is used for
     * triggering the `DrillDown` event when an area or specific
     * data point on a table or chart is double-clicked.
     * @example
     *```js
     * searchEmbed.on(EmbedEvent.VizPointDoubleClick, (payload) => {
     *   console.log(payload);
     *   const clickedPoint = payload.data.clickedPoint;
     *   const selectedPoint = payload.data.selectedPoints;
     *   console.log('>>> called', clickedPoint);
     *   embed.trigger(HostEvent.DrillDown, {
     *      points: {
     *      clickedPoint,
     *          selectedPoints: selectedPoint
     *     },
     *   autoDrillDown: true,
     *     })
     * })
     *```
     */
    Drilldown = 'drillDown',
    /**
     * One or more data sources have been selected.
     * @returns dataSourceIds - the list of data sources
     * @version SDK: 1.1.0 | ThoughtSpot: ts7.may.cl, 8.4.1.sw
     * @example
     * ```js
     * searchEmbed.on(EmbedEvent.DataSourceSelected, payload => {
     *    console.log('DataSourceSelected', payload);
     * })
     * ```
     */
    DataSourceSelected = 'dataSourceSelected',
    /**
     * One or more data columns have been selected.
     * @returns columnIds - the list of columns
     * @version SDK: 1.10.0 | ThoughtSpot: 8.2.0.cl, 8.4.1.sw
     * @example
     * ```js
     * appEmbed.on(EmbedEvent.AddRemoveColumns, payload => {
     *   console.log('AddRemoveColumns', payload);
     * })
     * ```
     */
    AddRemoveColumns = 'addRemoveColumns',
    /**
     * A custom action has been triggered.
     * @returns actionId - ID of the custom action
     * @returns payload {@link CustomActionPayload} - Response payload with the
     * Answer or Liveboard data
     * @version SDK: 1.1.0 | ThoughtSpot: ts7.may.cl, 8.4.1.sw
     * @example
     * ```js
     * appEmbed.on(EmbedEvent.customAction, payload => {
     *     const data = payload.data;
     *     if (data.id === 'insert Custom Action ID here') {
     *         console.log('Custom Action event:', data.embedAnswerData);
     *     }
     * })
     * ```
     */
    CustomAction = 'customAction',
    /**
     * Listen to double click actions on a visualization.
     * @return ContextMenuInputPoints - Data point that is double-clicked
     * @version SDK: 1.5.0 | ThoughtSpot: ts7.oct.cl, 7.2.1
     * @example
     * ```js
     * LiveboardEmbed.on(EmbedEvent.VizPointDoubleClick, payload => {
     *      console.log('VizPointDoubleClick', payload);
     * })
     * ```
     */
    VizPointDoubleClick = 'vizPointDoubleClick',
    /**
     * Listen to clicks on a visualization in a Liveboard or Search result.
     * @return viz, clickedPoint - metadata about the point that is clicked
     * @version SDK: 1.11.0 | ThoughtSpot: 8.3.0.cl, 8.4.1.sw
     * @important
     * @example
     * ```js
     * embed.on(EmbedEvent.VizPointClick, ({data}) => {
     *   console.log(
     *    data.vizId, // viz id
     *    data.clickedPoint.selectedAttributes[0].value,
     *    data.clickedPoint.selectedAttributes[0].column.name,
     *    data.clickedPoint.selectedMeasures[0].value,
     *    data.clickedPoint.selectedMeasures[0].column.name,
     *   )
     * });
     * ```
     */
    VizPointClick = 'vizPointClick',
    /**
     * An error has occurred. This event is fired for the following error types:
     *
     * `API` - API call failure error.
     * `FULLSCREEN` - Error when presenting a Liveboard or visualization in full screen
     * mode. `SINGLE_VALUE_FILTER` - Error due to multiple values in the single value
     * filter. `NON_EXIST_FILTER` - Error due to a non-existent filter.
     * `INVALID_DATE_VALUE` - Invalid date value error.
     * `INVALID_OPERATOR` - Use of invalid operator during filter application.
     *
     * For more information, see https://developers.thoughtspot.com/docs/events-app-integration#errorType
     * @returns error - An error object or message
     * @version SDK: 1.1.0 | ThoughtSpot: ts7.may.cl, 8.4.1.sw
     * @example
     * ```js
     * // API error
     * SearchEmbed.on(EmbedEvent.Error, (error) => {
     *   console.log(error);
     *  // { type: "Error", data: { errorType: "API", error: { message: '...', error: '...' } } }
     *  // { errorType: "API", message: '...', code: '...' } new format
     * });
     * ```
     * @example
     * ```js
     * // Fullscreen error (Errors during presenting of a liveboard)
     * LiveboardEmbed.on(EmbedEvent.Error, (error) => {
     *   console.log(error);
     *   // { type: "Error", data: { errorType: "FULLSCREEN", error: {
     *   //   message: "Fullscreen API is not enabled",
     *   //   stack: "..."
     *   // } }}
     *   // { errorType: "FULLSCREEN", message: "Fullscreen API is not enabled", code: '...' } new format
     * })
     * ```
     */
    Error = 'Error',
    /**
     * The embedded object has sent an alert.
     * @returns alert - An alert object
     * @version SDK: 1.1.0 | ThoughtSpot: ts7.may.cl, 8.4.1.sw
     * @example
     * ```js
     * searchEmbed.on(EmbedEvent.Alert)
     * ```
     */
    Alert = 'alert',
    /**
     * The ThoughtSpot authentication session has expired.
     * @version SDK: 1.4.0 | ThoughtSpot: ts7.sep.cl, 8.4.1.sw
     * @example
     *```js
     * appEmbed.on(EmbedEvent.AuthExpire, showAuthExpired)
     * //show auth expired banner
     * function showAuthExpired() {
     *    document.getElementById("authExpiredBanner");
     * }
     *```
     */
    AuthExpire = 'ThoughtspotAuthExpired',
    /**
     * ThoughtSpot failed to validate the auth session.
     * @hidden
     */
    AuthFailure = 'ThoughtspotAuthFailure',

    /**
     * ThoughtSpot failed to re validate the auth session.
     * @hidden
     */
    IdleSessionTimeout = 'IdleSessionTimeout',

    /**
     * ThoughtSpot failed to validate the auth session.
     * @hidden
     */
    AuthLogout = 'ThoughtspotAuthLogout',
    /**
     * The height of the embedded Liveboard or visualization has been computed.
     * @returns data - The height of the embedded Liveboard or visualization
     * @hidden
     */
    EmbedHeight = 'EMBED_HEIGHT',
    /**
     * The center of visible iframe viewport is calculated.
     * @returns data - The center of the visible Iframe viewport.
     * @hidden
     */
    EmbedIframeCenter = 'EmbedIframeCenter',
    /**
     * Emitted when the **Get Data** action is initiated.
     * Applicable to `SearchBarEmbed` only.
     * @version SDK: 1.19.0 | ThoughtSpot: 9.0.0.cl, 9.0.1.sw
     * @example
     *```js
     * searchbarEmbed.on(EmbedEvent.GetDataClick)
     *  .then(data => {
     *  console.log('Answer Data:', data);
     * })
     *```
     */
    GetDataClick = 'getDataClick',
    /**
     * Detects the route change.
     * @version SDK: 1.7.0 | ThoughtSpot: 8.0.0.cl, 8.4.1.sw
     * @example
     *```js
     * searchEmbed.on(EmbedEvent.RouteChange, payload =>
     *    console.log('data', payload))
     *```
     */
    RouteChange = 'ROUTE_CHANGE',
    /**
     * The v1 event type for Data
     * @hidden
     */
    V1Data = 'exportVizDataToParent',
    /**
     * Emitted when the embed does not have cookie access. This happens
     * when Safari and other Web browsers block third-party cookies
     * are blocked by default. `NoCookieAccess` can trigger.
     * @example
     *```js
     * appEmbed.on(EmbedEvent.NoCookieAccess)
     *```
     * @version SDK: 1.1.0 | ThoughtSpot: ts7.may.cl, 7.2.1.sw
     */
    NoCookieAccess = 'noCookieAccess',
    /**
     * Emitted when SAML is complete
     * @private
     * @hidden
     */
    SAMLComplete = 'samlComplete',
    /**
     * Emitted when any modal is opened in the app
     * @version SDK: 1.6.0 | ThoughtSpot: ts8.nov.cl, 8.4.1.sw
     * @example
     *```js
     * appEmbed.on(EmbedEvent.DialogOpen, payload => {
     *    console.log('dialog open', payload);
     *  })
     *```
     */
    DialogOpen = 'dialog-open',
    /**
     * Emitted when any modal is closed in the app
     * @version SDK: 1.6.0 | ThoughtSpot: ts8.nov.cl, 8.4.1.sw
     * @example
     *```js
     * appEmbed.on(EmbedEvent.DialogClose, payload => {
     *     console.log('dialog close', payload);
     * })
     *```
     */
    DialogClose = 'dialog-close',
    /**
     * Emitted when the Liveboard shell loads.
     * You can use this event as a hook to trigger
     * other events on the rendered Liveboard.
     * @version SDK: 1.9.1 | ThoughtSpot: 8.1.0.cl, 8.4.1.sw
     * @example
     *```js
     * liveboardEmbed.on(EmbedEvent.LiveboardRendered, payload => {
           console.log('Liveboard is rendered', payload);
       })
     *```
     * The following example shows how to trigger
     * `SetVisibleVizs` event using LiveboardRendered embed event:
     * @example
     *```js
     * const embedRef = useEmbedRef();
     * const onLiveboardRendered = () => {
     * embed.trigger(HostEvent.SetVisibleVizs, ['viz1', 'viz2']);
     * };
     *```
     */
    LiveboardRendered = 'PinboardRendered',
    /**
     * Emits all events.
     * @Version SDK: 1.10.0 | ThoughtSpot: 8.2.0.cl, 8.4.1.sw
     * @example
     *```js
     * appEmbed.on(EmbedEvent.ALL, payload => {
     *  console.log('Embed Events', payload)
     * })
     *```
     */
    ALL = '*',
    /**
     * Emitted when an Answer is saved in the app.
     * Use start:true to subscribe to when save is initiated, or end:true to subscribe to when save is completed. Default is end:true.
     * @Version SDK: 1.11.0 | ThoughtSpot: 8.3.0.cl, 8.4.1.sw
     * @example
     *```js
     * //Emit when action starts
     *  searchEmbed.on(EmbedEvent.Save, payload => {
     *    console.log('Save', payload)
     *  }, {
     *    start: true
     * })
     * //emit when action ends
     * searchEmbed.on(EmbedEvent.Save, payload => {
     *    console.log('Save', payload)
     * })
     *```
     */
    Save = 'save',
    /**
     * Emitted when the download action is triggered on an Answer.
     *
     * **Note**: This event is deprecated in v1.21.0.
     * To fire an event when a download action is initiated on a chart or table,
     * use `EmbedEvent.DownloadAsPng`, `EmbedEvent.DownloadAsPDF`,
     * `EmbedEvent.DownloadAsCSV`, or `EmbedEvent.DownloadAsXLSX`
     * @version SDK: 1.11.0 | ThoughtSpot: 8.3.0.cl, 8.4.1.sw
     * @example
     *```js
     * liveboardEmbed.on(EmbedEvent.Download, {
     * vizId: '730496d6-6903-4601-937e-2c691821af3c'
     * })
     *```
     */
    Download = 'download',
    /**
     * Emitted when the download action is triggered on an Answer.
     *  Use start:true to subscribe to when download is initiated, or end:true to subscribe to when download is completed. Default is end:true.
     * @version SDK: 1.21.0 | ThoughtSpot: 9.2.0.cl, 9.4.0.sw
     * @example
     *```js
     * //emit when action starts
     * searchEmbed.on(EmbedEvent.DownloadAsPng, payload => {
     *   console.log('download PNG', payload)}, {start: true })
     * //emit when action ends
     * searchEmbed.on(EmbedEvent.DownloadAsPng, payload => {
     *   console.log('download PNG', payload)})
     *```
     */
    DownloadAsPng = 'downloadAsPng',
    /**
     * Emitted when the Download as PDF action is triggered on an Answer
     *  Use start:true to subscribe to when download as PDF is initiated, or end:true to subscribe to when download as PDF is completed. Default is end:true.
     * @version SDK: 1.11.0 | ThoughtSpot: 8.3.0.cl, 8.4.1.sw
     * @example
     *```js
     * //emit when action starts
     * searchEmbed.on(EmbedEvent.DownloadAsPdf, payload => {
     *   console.log('download PDF', payload)}, {start: true })
     * //emit when action ends
     * searchEmbed.on(EmbedEvent.DownloadAsPdf, payload => {
     *   console.log('download PDF', payload)})
     *```
     */
    DownloadAsPdf = 'downloadAsPdf',
    /**
     * Emitted when the Download as CSV action is triggered on an Answer.
     *  Use start:true to subscribe to when download as CSV is initiated, or end:true to subscribe to when download as CSV is completed. Default is end:true.
     * @version SDK: 1.11.0 | ThoughtSpot: 8.3.0.cl, 8.4.1.sw
     * @example
     *```js
     * //emit when action starts
     * searchEmbed.on(EmbedEvent.DownloadAsCSV, payload => {
     *   console.log('download CSV', payload)}, {start: true })
     * //emit when action ends
     * searchEmbed.on(EmbedEvent.DownloadAsCSV, payload => {
     *    console.log('download CSV', payload)})
     *```
     */
    DownloadAsCsv = 'downloadAsCsv',
    /**
     * Emitted when the Download as XLSX action is triggered on an Answer.
     *  Use start:true to subscribe to when download as XLSX is initiated, or end:true to subscribe to when download as XLSX is completed. Default is end:true.
     * @version SDK: 1.11.0 | ThoughtSpot: 8.3.0.cl, 8.4.1.sw
     * @example
     *```js
     * //emit when action starts
     * searchEmbed.on(EmbedEvent.DownloadAsXlsx, payload => {
     *   console.log('download Xlsx', payload)}, { start: true })
     * //emit when action ends
     * searchEmbed.on(EmbedEvent.DownloadAsXlsx, payload => {
     *   console.log('download Xlsx', payload)})
     *```
     */
    DownloadAsXlsx = 'downloadAsXlsx',
    /**
     * Emitted when an Answer is deleted in the app
     *  Use start:true to subscribe to when delete is initiated, or end:true to subscribe to when delete is completed. Default is end:true.
     * @version SDK: 1.11.0 | ThoughtSpot: 8.3.0.cl, 8.4.1.sw
     * @example
     *```js
     * //emit when action starts
     * appEmbed.on(EmbedEvent.AnswerDelete, payload => {
     *    console.log('delete answer', payload)}, {start: true })
     * //trigger when action is completed
     * appEmbed.on(EmbedEvent.AnswerDelete, payload => {
     *    console.log('delete answer', payload)})
     *```
     */
    AnswerDelete = 'answerDelete',
    /**
     * Emitted when the AI Highlights action is triggered on a Liveboard
     * @version SDK: 1.44.0 | ThoughtSpot: 10.15.0.cl
     * @example
     *```js
     * liveboardEmbed.on(EmbedEvent.AIHighlights, (payload) => {
     *   console.log('AI Highlights', payload);
     * })
     *```
     */
    AIHighlights = 'AIHighlights',
    /**
     * Emitted when a user initiates the Pin action to
     *  add an Answer to a Liveboard.
     *  Use start:true to subscribe to when pin is initiated, or end:true to subscribe to when pin is completed. Default is end:true.
     * @version SDK: 1.11.0 | ThoughtSpot: 8.3.0.cl, 8.4.1.sw
     * @example
     *```js
     * //emit when action starts
     * searchEmbed.on(EmbedEvent.Pin, payload => {
     *    console.log('pin', payload)
     * }, {
     * start: true
     * })
     * //emit when action ends
     * searchEmbed.on(EmbedEvent.Pin, payload => {
     *    console.log('pin', payload)
     * })
     *```
     */
    Pin = 'pin',
    /**
     * Emitted when SpotIQ analysis is triggered
     * @version SDK: 1.11.0 | ThoughtSpot: 8.3.0.cl, 8.4.1.sw
     * @example
     *```js
     * //emit when action starts
     * searchEmbed.on(EmbedEvent.SpotIQAnalyze, payload => {
     *   console.log('SpotIQAnalyze', payload)
     * }, {
     * start: true
     * })
     * //emit when action ends
     * searchEmbed.on(EmbedEvent.SpotIQAnalyze, payload => {
     *   console.log('SpotIQ analyze', payload)
     * })
     *```
     */
    SpotIQAnalyze = 'spotIQAnalyze',
    /**
     * Emitted when a user shares an object with another user or group
     * @version SDK: 1.11.0 | ThoughtSpot: 8.3.0.cl, 8.4.1.sw
     * @example
     *```js
     * //emit when action starts
     * searchEmbed.on(EmbedEvent.Share, payload => {
     *    console.log('Share', payload)
     * }, {
     * start: true
     * })
     * //emit when action ends
     * searchEmbed.on(EmbedEvent.Share, payload => {
     *   console.log('Share', payload)
     * })
     *```
     */
    Share = 'share',
    /**
     * Emitted when a user clicks the **Include** action to include a specific value or
     * data on a chart or table.
     * @version SDK: 1.11.0 | ThoughtSpot: 8.3.0.cl, 8.4.1.sw
     * @example
     *```js
     * appEmbed.on(EmbedEvent.DrillInclude, payload => {
     *    console.log('Drill include', payload);
     * })
     *```
     */
    DrillInclude = 'context-menu-item-include',
    /**
     * Emitted when a user clicks the **Exclude** action to exclude a specific value or
     * data on a chart or table
     * @version SDK: 1.11.0 | ThoughtSpot: 8.3.0.cl, 8.4.1.sw
     * @example
     *```js
     * appEmbed.on(EmbedEvent.DrillExclude, payload => {
     *     console.log('Drill exclude', payload);
     * })
     *```
     */
    DrillExclude = 'context-menu-item-exclude',
    /**
     * Emitted when a column value is copied in the embedded app.
     * @version SDK: 1.11.0 | ThoughtSpot: 8.3.0.cl, 8.4.1.sw
     * @example
     *```js
     * seachEmbed.on(EmbedEvent.CopyToClipboard, payload => {
     *    console.log('copy to clipboard', payload);
     * })
     *```
     */
    CopyToClipboard = 'context-menu-item-copy-to-clipboard',
    /**
     * Emitted when a user clicks the **Update TML** action on
     * embedded Liveboard.
     * @version SDK: 1.11.0 | ThoughtSpot: 8.3.0.cl, 8.4.1.sw
     * @example
     *```js
     * liveboardEmbed.on(EmbedEvent.UpdateTML)
     * })
     *```
     */
    UpdateTML = 'updateTSL',
    /**
     * Emitted when a user clicks the **Edit TML** action
     * on an embedded Liveboard.
     * @version SDK: 1.11.0 | ThoughtSpot: 8.3.0.cl, 8.4.1.sw
     * @example
     *```js
     * appEmbed.on(EmbedEvent.EditTML, payload => {
     *    console.log('Edit TML', payload);
     * })
     *```
     */
    EditTML = 'editTSL',
    /**
     * Emitted when the **Export TML** action is triggered on an
     * an embedded object in the app
     *  Use start:true to subscribe to when export is initiated, or end:true to subscribe to when export is completed. Default is end:true.
     * @version SDK: 1.11.0 | ThoughtSpot: 8.3.0.cl, 8.4.1.sw
     * @example
     *```js
     * //emit when action starts
     * searchEmbed.on(EmbedEvent.ExportTML, payload => {
     *     console.log('Export TML', payload)}, { start: true })
     * //emit when action ends
     * searchEmbed.on(EmbedEvent.ExportTML, payload => {
     *     console.log('Export TML', payload)})
     *```
     */
    ExportTML = 'exportTSL',
    /**
     * Emitted when an Answer is saved as a View.
     * @version SDK: 1.11.0 | ThoughtSpot: 8.3.0.cl, 8.4.1.sw
     * @example
     *```js
     * appEmbed.on(EmbedEvent.SaveAsView, payload => {
     *    console.log('View', payload);
     * })
     *```
     */
    SaveAsView = 'saveAsView',
    /**
     * Emitted when the user creates a copy of an Answer.
     *  Use start:true to subscribe to when copy and edit is initiated, or end:true to subscribe to when copy and edit is completed. Default is end:true.
     * @version SDK: 1.11.0 | ThoughtSpot: 8.3.0.cl, 8.4.1.sw
     * @example
     *```js
     * //emit when action starts
     * appEmbed.on(EmbedEvent.CopyAEdit, payload => {
     *    console.log('Copy and edit', payload)}, {start: true })
     * //emit when action ends
     * appEmbed.on(EmbedEvent.CopyAEdit, payload => {
     *    console.log('Copy and edit', payload)})
     *```
     */
    CopyAEdit = 'copyAEdit',
    /**
     * Emitted when a user clicks *Show underlying data* on an Answer.
     * @version SDK: 1.11.0 | ThoughtSpot: 8.3.0.cl, 8.4.1.sw
     * @example
     *```js
     * liveboardEmbed.on(EmbedEvent.ShowUnderlyingData, payload => {
     *    console.log('show data', payload);
     * })
     *```
     */
    ShowUnderlyingData = 'showUnderlyingData',
    /**
     * Emitted when an Answer is switched to a chart or table view.
     * @version SDK: 1.11.0 | ThoughtSpot: 8.3.0.cl, 8.4.1.sw
     * @example
     *```js
     * searchEmbed.on(EmbedEvent.AnswerChartSwitcher, payload => {
     *    console.log('switch view', payload);
     * })
     *```
     */
    AnswerChartSwitcher = 'answerChartSwitcher',
    /**
     * Internal event to communicate the initial settings back to the ThoughtSpot app
     * @hidden
     */
    APP_INIT = 'appInit',
    /**
     * Internal event to clear the cached info
     * @hidden
     */
    CLEAR_INFO_CACHE = 'clearInfoCache',
    /**
     * Emitted when a user clicks **Show Liveboard details** on a Liveboard
     * @version SDK: 1.15.0 | ThoughtSpot: 8.7.0.cl, 8.8.1.sw
     * @example
     *```js
     * liveboardEmbed.on(EmbedEvent.LiveboardInfo, payload => {
     *    console.log('Liveboard details', payload);
     * })
     *```
     */
    LiveboardInfo = 'pinboardInfo',
    /**
     * Emitted when a user clicks on the Favorite icon on a Liveboard
     * @version SDK: 1.15.0 | ThoughtSpot: 8.7.0.cl, 8.8.1.sw
     * @example
     *```js
     * liveboardEmbed.on(EmbedEvent.AddToFavorites, payload => {
     *    console.log('favorites', payload);
     * })
     *```
     */
    AddToFavorites = 'addToFavorites',
    /**
     * Emitted when a user clicks **Schedule** on a Liveboard
     * @version SDK: 1.15.0 | ThoughtSpot: 8.7.0.cl, 8.8.1.sw
     * @example
     *```js
     * liveboardEmbed.on(EmbedEvent.Schedule, payload => {
     *    console.log(`Liveboard schedule', payload);
     * })
     *```
     */
    Schedule = 'subscription',
    /**
     * Emitted when a user clicks **Edit** on a Liveboard or visualization
     * @version SDK: 1.15.0 | ThoughtSpot: 8.7.0.cl, 8.8.1.sw
     * @example
     *```js
     * liveboardEmbed.on(EmbedEvent.Edit, payload => {
     *    console.log(`Liveboard edit', payload);
     * })
     *```
     */
    Edit = 'edit',
    /**
     * Emitted when a user clicks *Make a copy* on a Liveboard
     * @version SDK: 1.15.0 | ThoughtSpot: 8.7.0.cl, 8.8.1.sw
     * @example
     *```js
     * liveboardEmbed.on(EmbedEvent.MakeACopy, payload => {
     *    console.log(`Copy', payload);
     * })
     *```
     */
    MakeACopy = 'makeACopy',
    /**
     * Emitted when a user clicks **Present** on a Liveboard or visualization
     * @version SDK: 1.15.0 | ThoughtSpot: 8.7.0.cl, 8.8.1.sw
     * @example
     *```js
     * liveboardEmbed.on(EmbedEvent.Present)
     *```
     * @example
     *```js
     * liveboardEmbed.on(EmbedEvent.Present, {
     *   vizId: '730496d6-6903-4601-937e-2c691821af3c'})
     * })
     *```
     */
    Present = 'present',
    /**
     * Emitted when a user clicks **Delete** on a visualization
     * @version SDK: 1.15.0 | ThoughtSpot: 8.7.0.cl, 8.8.1.sw
     * @example
     *```js
     * liveboardEmbed.on(EmbedEvent.Delete,
     *   {vizId: '730496d6-6903-4601-937e-2c691821af3c'})
     *```
     */
    Delete = 'delete',
    /**
     * Emitted when a user clicks Manage schedules on a Liveboard
     * @version SDK: 1.15.0 | ThoughtSpot: 8.7.0.cl, 8.8.1.sw
     * @example
     *```js
     * liveboardEmbed.on(EmbedEvent.SchedulesList)
     *```
     */
    SchedulesList = 'schedule-list',
    /**
     * Emitted when a user clicks **Cancel** in edit mode on a Liveboard
     * @version SDK: 1.15.0 | ThoughtSpot: 8.7.0.cl, 8.8.1.sw
     * @example
     *```js
     * liveboardEmbed.on(EmbedEvent.Cancel)
     *```
     */
    Cancel = 'cancel',
    /**
     * Emitted when a user clicks **Explore** on a visualization
     * @version SDK: 1.15.0 | ThoughtSpot: 8.7.0.cl, 8.8.1.sw
     * @example
     *```js
     * liveboardEmbed.on(EmbedEvent.Explore,  {
     *   vizId: '730496d6-6903-4601-937e-2c691821af3c'})
     *```
     */
    Explore = 'explore',
    /**
     * Emitted when a user clicks **Copy link** action on a visualization.
     * @version SDK: 1.15.0 | ThoughtSpot: 8.7.0.cl, 8.8.1.sw
     * @example
     *```js
     * liveboardEmbed.on(EmbedEvent.CopyLink, {
     *   vizId: '730496d6-6903-4601-937e-2c691821af3c'})
     *```
     */
    CopyLink = 'embedDocument',
    /**
     * Emitted when a user interacts with cross filters on a
     * visualization or Liveboard.
     * @version SDK: 1.21.0 | ThoughtSpot: 9.2.0.cl, 9.5.0.sw
     * @example
     *```js
     * liveboardEmbed.on(EmbedEvent.CrossFilterChanged, {
     *    vizId: '730496d6-6903-4601-937e-2c691821af3c'})
     *```
     */
    CrossFilterChanged = 'cross-filter-changed',
    /**
     * Emitted when a user right clicks on a visualization (chart or table)
     * @version SDK: 1.21.0 | ThoughtSpot: 9.2.0.cl, 9.5.0.sw
     * @example
     *```js
     * LiveboardEmbed.on(EmbedEvent.VizPointRightClick, payload => {
     *    console.log('VizPointClick', payload)
     * })
     *```
     */
    VizPointRightClick = 'vizPointRightClick',
    /**
     * Emitted when a user clicks **Insert to slide** on a visualization
     * @hidden
     */
    InsertIntoSlide = 'insertInToSlide',
    /**
     * Emitted when a user changes any filter on a Liveboard.
     * Returns filter type and name, column name and ID, and runtime
     * filter details.
     * @example
     *
     *```js
     * LiveboardEmbed.on(EmbedEvent.FilterChanged, (payload) => {
     *    console.log('payload', payload);
     * })
     *
     * @version SDK: 1.23.0 | ThoughtSpot: 9.4.0.cl, 9.5.0.sw
     */
    FilterChanged = 'filterChanged',
    /**
     *  Emitted when a user clicks the **Go** button to initiate
     *  a Natural Language Search query
     * @version SDK : 1.26.0 | ThoughtSpot: 9.7.0.cl, 9.8.0.sw
     */
    SageEmbedQuery = 'sageEmbedQuery',
    /**
     * Emitted when a user selects a data source on the embedded
     * Natural Language Search interface.
     *
     * @version SDK : 1.26.0 | ThoughtSpot: 9.7.0.cl, 9.8.0.sw
     */
    SageWorksheetUpdated = 'sageWorksheetUpdated',
    /**
     * Emitted when a user updates a connection on the **Data** page
     * @version SDK : 1.27.0 | ThoughtSpot: 9.8.0.cl, 9.8.0.sw
     */
    UpdateConnection = 'updateConnection',
    /**
     * Emitted when a user updates a connection on the **Data** page
     * @version SDK : 1.27.0 | ThoughtSpot: 9.8.0.cl, 9.8.0.sw
     */
    CreateConnection = 'createConnection',
    /**
     * Emitted when name, status (private or public) or filter values of a
     * Personalised view is updated.
     * @returns viewName: string
     * @returns viewId: string
     * @returns liveboardId: string
     * @returns isPublic: boolean
     * @version SDK : 1.26.0 | ThoughtSpot: 9.7.0.cl, 9.8.0.sw
     */
    UpdatePersonalisedView = 'updatePersonalisedView',
    /**
     * Emitted when a Personalised view is saved.
     * @returns viewName: string
     * @returns viewId: string
     * @returns liveboardId: string
     * @returns isPublic: boolean
     * @version SDK : 1.26.0 | ThoughtSpot: 9.7.0.cl, 9.8.0.sw
     */
    SavePersonalisedView = 'savePersonalisedView',
    /**
     * Emitted when a Liveboard is reset.
     * @returns viewName: string
     * @returns viewId: string
     * @returns liveboardId: string
     * @returns isPublic: boolean
     * @version SDK : 1.26.0 | ThoughtSpot: 9.7.0.cl, 9.8.0.sw
     */
    ResetLiveboard = 'resetLiveboard',
    /**
     * Emitted when a PersonalisedView is deleted.
     * @returns views: string[]
     * @returns liveboardId: string
     * @version SDK : 1.26.0 | ThoughtSpot: 9.7.0.cl, 9.8.0.sw
     */
    DeletePersonalisedView = 'deletePersonalisedView',
    /**
     * Emitted when a user creates a Worksheet.
     * @version SDK : 1.27.0 | ThoughtSpot: 9.8.0.cl, 9.8.0.sw
     */
    CreateWorksheet = 'createWorksheet',
    /**
     * Emitted when the *Ask Sage* is initialized.
     * @returns viewName: string
     * @returns viewId: string
     * @returns liveboardId: string
     * @returns isPublic: boolean
     * @version SDK : 1.29.0 | ThoughtSpot Cloud: 9.12.0.cl
     */
    AskSageInit = 'AskSageInit',
    /**
     * Emitted when a Liveboard or visualization is renamed.
     * @version SDK : 1.28.0 | ThoughtSpot: 9.10.5.cl, 10.1.0.sw
     */
    Rename = 'rename',
    /**
     *
     * This event can be emitted to intercept search execution initiated by
     * the users and implement the logic to allow or restrict search execution.
     * You can can also show custom error text if the search query must be
     * restricted due to your application or business requirements.

     * Prerequisite: Set `isOnBeforeGetVizDataInterceptEnabled` to `true`
     * for this embed event to get emitted.
     * @param:payload The payload received from the embed related to the Data API call.
     * @param:responder
     * Contains elements that lets developers define whether ThoughtSpot
     * should run the search, and if not, what error message
     * should be shown to the user.
     *
     * `execute` - When execute returns `true`, the search will be run.
     * When execute returns `false`, the search will not be executed.
     *
     * `error` - Developers can customize the error message text when `execute`
     * is `false` using the `errorText` and `errorDescription` parameters in responder.
     * 
     * `errorText` - The error message text to be shown to the user.
     * `errorDescription (ThoughtSpot: 10.15.0.cl and above)` - The error description to be shown to the user.
     * @version SDK : 1.29.0 | ThoughtSpot: 10.3.0.cl
     * @example
     *```js
     * embed.on(EmbedEvent.OnBeforeGetVizDataIntercept,
     * (payload, responder) => {
     *  responder({
     *      data: {
     *          execute:false,
     *          error: {
     *          //Provide a custom error message to explain to your end user
     *          //why their search did not run
     *          errorText: "This search query cannot be run.
     *          Please contact your administrator for more details."
     *          }
     *  }})
     * })
     * ```
     *
     *```js
     * embed.on(EmbedEvent.OnBeforeGetVizDataIntercept,
     * (payload, responder) => {
     * const query = payload.data.data.answer.search_query
     * responder({
     *  data: {
     *      // returns true as long as the query does not include
     *      // both the 'sales' AND the 'county' column
     *      execute: !(query.includes("sales")&&query.includes("county")),
     *      error: {
     *      //Provide a custom error message to explain to your end user
     *      // why their search did not run, and which searches are accepted by your custom logic.
     *      errorText: "Error Occurred",
     *      errorDescription: "You can't use this query :" + query + ".
     *      The 'sales' measures can never be used at the 'county' level.
     *      Please try another measure, or remove 'county' from your search."
     *      }
     *  }})
     * })
     *```
     */
    OnBeforeGetVizDataIntercept = 'onBeforeGetVizDataIntercept',
    /**
     * Emitted when parameter changes in an Answer
     * or Liveboard.
     * ```js
     * liveboardEmbed.on(EmbedEvent.ParameterChanged, (payload) => {
     *     console.log('payload', payload);
     * })
     *```
     * @version SDK : 1.29.0 | ThoughtSpot: 10.3.0.cl
     */
    ParameterChanged = 'parameterChanged',
    /**
     * Emits when a table visualization is rendered in
     * the ThoughtSpot embedded app.
     *
     * You can also use this event as a hook to trigger host events
     * such as `HostEvent.TransformTableVizData` on the table visualization.
     * The event payload contains the data used in the rendered table.
     * You can extract the relevant data from the payload
     * stored in `payload.data.data.columnDataLite`.
     *
     * `columnDataLite` is a multidimensional array that contains
     * data values for each column, which was used in the query to
     * generate the table visualization. To find and modify specific cell data,
     * you can either loop through the array or directly access a cell if
     * you know its position and data index.
     *
     * In the following code sample, the first cell in the first column
     * (`columnDataLite[0].dataValue[0]`) is set to `new fob`.
     * Note that any changes made to the data in the payload will only update the
     * visual presentation and do not affect the underlying data.
     * To persist data value modifications after a reload or during chart
     * interactions such as drill down, ensure that the modified
     * payload in the `columnDataLite` is passed on to
     * `HostEvent.TransformTableVizData` and trigger an update to
     * the table visualization.
     *
     * If the Row-Level Security (RLS) rules are applied on the
     * Model, exercise caution when changing column
     * or table cell values to maintain data security.
     *
     * @example
     * ```js
     * searchEmbed.on(EmbedEvent.TableVizRendered, (payload) => {
     *      console.log(payload);
     *      const columnDataLite = payload.data.data.columnDataLite;
     *      columnDataLite[0].dataValue[0]="new fob";
     *      console.log('>>> new Data', columnDataLite);
     *      searchEmbed.trigger(HostEvent.TransformTableVizData, columnDataLite);
     * })
     * ```
     * @version SDK: 1.37.0 | ThoughtSpot: 10.8.0.cl
     */
    TableVizRendered = 'TableVizRendered',
    /**
     * Emitted when the liveboard is created from pin modal or Liveboard list page.
     * You can use this event as a hook to trigger
     * other events on liveboard creation.
     *
     * ```js
     * liveboardEmbed.on(EmbedEvent.CreateLiveboard, (payload) => {
     *     console.log('payload', payload);
     * })
     *```
     * @version SDK : 1.37.0 | ThoughtSpot: 10.8.0.cl
     */
    CreateLiveboard = 'createLiveboard',
    /**
     * Emitted when a user creates a Model.
     * @version SDK : 1.37.0 | ThoughtSpot: 10.8.0.cl
     */
    CreateModel = 'createModel',
    /**
     * @hidden
     * Emitted when a user exits present mode.
     * @version SDK : 1.40.0 | ThoughtSpot: 10.11.0.cl
     */
    ExitPresentMode = 'exitPresentMode',
    /**
     * Emitted when a user requests the full height lazy load data.
     * @version SDK : 1.39.0 | ThoughtSpot : 10.10.0.cl
     * @hidden
     */
    RequestVisibleEmbedCoordinates = 'requestVisibleEmbedCoordinates',
    /**
     * Emitted when Spotter response is text data
     * @example
     * ```js
     * spotterEmbed.on(EmbedEvent.SpotterData, (payload) => {
     *     console.log('payload', payload);
     * })
     *```
     * @version SDK: 1.39.0 | ThoughtSpot: 10.10.0.cl
     */
    SpotterData = 'SpotterData',
    /**
     * Emitted when user opens up the data source preview modal in Spotter embed.
     * @example
     * ```js
     * spotterEmbed.on(EmbedEvent.PreviewSpotterData, (payload) => {
     *     console.log('payload', payload);
     * })
     *```
     * @version SDK: 1.39.0 | ThoughtSpot: 10.10.0.cl
     */
    PreviewSpotterData = 'PreviewSpotterData',
    /**
<<<<<<< HEAD
     * Emitted when the user clicks on Add to Coaching button in any Answer component of Spotter Conversation.
     * @example
     * ```js
     * spotterEmbed.on(EmbedEvent.AddToCoaching, (payload) => {
     *     console.log('payload', payload);
     * })
     *```
     * @version SDK: 1.44.4 | ThoughtSpot: 26.2.0.cl
     */
     AddToCoaching = 'addToCoaching',
=======
     * Emitted when user opens up the data model instructions modal in Spotter embed.
     * @example
     * ```js
     * spotterEmbed.on(EmbedEvent.DataModelInstructions, (payload) => {
     *     console.log('payload', payload);
     * })
     * ```
     * @version SDK: 1.45.0 | ThoughtSpot: 26.2.0.cl
     */
    DataModelInstructions = 'DataModelInstructions',
>>>>>>> 8db0793c
    /**
     * Emitted when the Spotter query is triggered in Spotter embed.
     * @example
     * ```js
     * spotterEmbed.on(EmbedEvent.SpotterQueryTriggered, (payload) => {
     *     console.log('payload', payload);
     * })
     *```
     * @version SDK: 1.39.0 | ThoughtSpot: 10.10.0.cl
     */
    SpotterQueryTriggered = 'SpotterQueryTriggered',
    /**
     * Emitted when the last Spotter query is edited in Spotter embed.
     * @example
     * ```js
     * spotterEmbed.on(EmbedEvent.LastPromptEdited, (payload) => {
     *     console.log('payload', payload);
     * })
     *```
     * @version SDK: 1.39.0 | ThoughtSpot: 10.10.0.cl
     */
    LastPromptEdited = 'LastPromptEdited',
    /**
     * Emitted when the last Spotter query is deleted in Spotter embed.
     * @example
     * ```js
     * spotterEmbed.on(EmbedEvent.LastPromptDeleted, (payload) => {
     *     console.log('payload', payload);
     * })
     *```
     * @version SDK: 1.39.0 | ThoughtSpot: 10.10.0.cl
     */
    LastPromptDeleted = 'LastPromptDeleted',
    /**
     * Emitted when the coversation is reset in spotter embed.
     * @example
     * ```js
     * spotterEmbed.on(EmbedEvent.ResetSpotterConversation, (payload) => {
     *     console.log('payload', payload);
     * })
     *```
     * @version SDK: 1.39.0 | ThoughtSpot: 10.10.0.cl
     */
    ResetSpotterConversation = 'ResetSpotterConversation',
    /**
     * Emitted when the *Spotter* is initialized.
     * @example
     * ```js
     * spotterEmbed.on(EmbedEvent.SpotterInit, (payload) => {
     *     console.log('payload', payload);
     * })
     *```
     * @version SDK: 1.41.0 | ThoughtSpot: 10.12.0.cl
     */
    SpotterInit = 'spotterInit',
    /**
     * Emitted when a *Spotter* conversation has been successfully created.
     * @example
     * ```js
     * spotterEmbed.on(EmbedEvent.SpotterLoadComplete, (payload) => {
     *     console.log('payload', payload);
     * })
     *```
     * @version SDK: 1.44.0 | ThoughtSpot: 26.2.0.cl
     */
    SpotterLoadComplete = 'spotterLoadComplete',
    /**
     * @hidden
     * Triggers when the embed listener is ready to receive events.
     * This is used to trigger events after the embed container is loaded.
     * @example
     * ```js
     * liveboardEmbed.on(EmbedEvent.EmbedListenerReady, () => {
     *     console.log('EmbedListenerReady');
     * })
     * ```
     */
    EmbedListenerReady = 'EmbedListenerReady',
    /**
     * Emitted when the organization is switched.
     * @example
     * ```js
     * appEmbed.on(EmbedEvent.OrgSwitched, (payload) => {
     *     console.log('payload', payload);
     * })
     * ```
     * @version SDK: 1.41.0 | ThoughtSpot: 10.12.0.cl
     */
    OrgSwitched = 'orgSwitched',
    /**
     * Emitted when the user intercepts a URL.
     *
     * Supported on all embed types.
     *
     * @example
     *
     * ```js
     * embed.on(EmbedEvent.ApiIntercept, (payload, responder) => {
     *     console.log('payload', payload);
     *     responder({
     *         data: {
     *             execute: false,
     *             error: {
     *                 errorText: 'Error Occurred',
     *             }
     *         }
     *     })
     * })
     * ```
     *
     * ```js
     * // We can also send a response for the intercepted api
     * embed.on(EmbedEvent.ApiIntercept, (payload, responder) => {
     *     console.log('payload', payload);
     *     responder({
     *         data: {
     *             execute: false,
     *             response: {
     *                body: {
     *                    data: {
     *                       // Some api response
     *                    },
     *                }
     *             }
     *         }
     *     })
     * })
     *
     * // here embed will use the response from the responder as the response for the api
     * ```
     *
     * ```js
     * // We can also send error in response for the intercepted api
     * embed.on(EmbedEvent.ApiIntercept, (payload, responder) => {
     *     console.log('payload', payload);
     *     responder({
     *         data: {
     *             execute: false,
     *             response: {
     *                body: {
     *                    errors: [{
     *                      title: 'Error Occurred',
     *                      description: 'Error Description',
     *                      isUserError: true,
     *                    }],
     *                    data: {},
     *                },
     *             }
     *         }
     *     })
     * })
     * ```
     * @version SDK: 1.43.0 | ThoughtSpot: 10.15.0.cl
     */
    ApiIntercept = 'ApiIntercept',
}

/**
 * Event types that can be triggered by the host application
 * to the embedded ThoughtSpot app.
 *
 * To trigger an event use the corresponding
 * {@link LiveboardEmbed.trigger} or {@link AppEmbed.trigger} or {@link
 * SearchEmbed.trigger} method.
 * @example
 * ```js
 * import { HostEvent } from '@thoughtspot/visual-embed-sdk';
 * // Or
 * // const { HostEvent } = window.tsembed;
 *
 * // create the liveboard embed.
 *
 * liveboardEmbed.trigger(HostEvent.UpdateRuntimeFilters, [
 *   { columnName: 'state', operator: RuntimeFilterOp.EQ, values: ["california"]}
 * ]);
 * ```
 * @example
 * If using React components to embed, use the format shown in this example:
 *
 * ```js
 *  const selectVizs = () => {
 *      embedRef.current.trigger(HostEvent.SetVisibleVizs, [
 *         "715e4613-c891-4884-be44-aa8d13701c06",
 *         "3f84d633-e325-44b2-be25-c6650e5a49cf"
 *      ]);
 *    };
 * ```
 *
 *
 * You can also attach an Embed event to a Host event to trigger
 * a specific action as shown in this example:
 * @example
 * ```js
 *  const EmbeddedComponent = () => {
 *       const embedRef = useRef(null); // import { useRef } from react
 *       const onLiveboardRendered = () => {
 *          embedRef.current.trigger(HostEvent.SetVisibleVizs, ['viz1', 'viz2']);
 *      };
 *
 *      return (
 *          <LiveboardEmbed
 *              ref={embedRef}
 *              liveboardId="<liveboard-guid>"
 *              onLiveboardRendered={onLiveboardRendered}
 *          />
 *      );
 *  }
 * ```
 * @group Events
 */

export enum HostEvent {
    /**
     * Triggers a search operation with the search tokens specified in
     * the search query string.
     * Supported in `AppEmbed` and `SearchEmbed` deployments.
     * Includes the following properties:
     * @param - `searchQuery` - query string with search tokens
     * @param - `dataSources` - Data source GUID to Search on
     *                        - Although an array, only a single source
     *                          is supported.
     * @param - `execute` - executes search and updates the existing query
     * @example
     * ```js
     * searchembed.trigger(HostEvent.Search, {
         searchQuery: "[sales] by [item type]",
         dataSources: ["cd252e5c-b552-49a8-821d-3eadaa049cca"],
         execute: true
       });
     * ```
     */
    Search = 'search',
    /**
     * Triggers a drill on certain points of the specified column
     * Includes the following properties:
     * @param - points - an object containing selectedPoints/clickedPoints
     * to drill to. For example, { selectedPoints: []}
     * @param - columnGuid - Optional. GUID of the column to drill
     * by. If not provided it will auto drill by the configured
     *   column.
     * @param - autoDrillDown - Optional. If true, the drill down will be
     * done automatically on the most popular column.
     * @param - vizId [TS >= 9.8.0] - Optional. The GUID of the visualization to drill
     * in case of a Liveboard.
     * @param - `vizId` refers to the Answer ID in Spotter embed and is required in Spotter embed.
     * @example
     * ```js
     * searchEmbed.on(EmbedEvent.VizPointDoubleClick, (payload) => {
     *       console.log(payload);
     *       const clickedPoint = payload.data.clickedPoint;
     *       const selectedPoint = payload.data.selectedPoints;
     *       console.log('>>> called', clickedPoint);
     *       searchEmbed.trigger(HostEvent.DrillDown, {
     *             points: {
     *                  clickedPoint,
     *                  selectedPoints: selectedPoint
     *             },
     *             autoDrillDown: true,
     *       });
     * })
     * ```
     * @example
     * ```js
     *  // Works with TS 9.8.0 and above
     *
     *  liveboardEmbed.on(EmbedEvent.VizPointDoubleClick, (payload) => {
     *    console.log(payload);
     *    const clickedPoint = payload.data.clickedPoint;
     *    const selectedPoint = payload.data.selectedPoints;
     *    console.log('>>> called', clickedPoint);
     *    liveboardEmbed.trigger(HostEvent.DrillDown, {
     *      points: {
     *        clickedPoint,
     *        selectedPoints: selectedPoint
     *      },
     *      columnGuid: "<guid of the column to drill>",
     *      vizId: payload.data.vizId
     *    });
     *  })
     * ```
     * @version SDK: 1.5.0 | ThoughtSpot: ts7.oct.cl, 7.2.1
     */
    DrillDown = 'triggerDrillDown',
    /**
     * Apply filters
     * @hidden
     */
    Filter = 'filter',
    /**
     * Reload the Answer or visualization
     * @hidden
     */
    Reload = 'reload',
    /**
     * Get iframe URL for the current embed view.
     * @example
     * ```js
     * const url = embed.trigger(HostEvent.GetIframeUrl);
     * console.log("iFrameURL",url);
     * ```
     * @version SDK: 1.35.0 | ThoughtSpot: 10.4.0.cl
     */
    GetIframeUrl = 'GetIframeUrl',
    /**
     * Display specific visualizations on a Liveboard.
     * @param - An array of GUIDs of the visualization to show. The visualization IDs not passed
     *  in this parameter will be hidden.
     * @example
     * ```js
     * liveboardEmbed.trigger(HostEvent.SetVisibleVizs, [
     *  '730496d6-6903-4601-937e-2c691821af3c',
     *  'd547ec54-2a37-4516-a222-2b06719af726'])
     * ```
     * @version SDK: 1.6.0 | ThoughtSpot: ts8.nov.cl, 8.4.1.sw
     */
    SetVisibleVizs = 'SetPinboardVisibleVizs',
    /**
     * Set a Liveboard tab as an active tab.
     * @param - tabId - string of id of Tab to show
     * @example
     * ```js
     * liveboardEmbed.trigger(HostEvent.SetActiveTab,{
     *  tabId:'730496d6-6903-4601-937e-2c691821af3c'
     * })
     * ```
     * @version SDK: 1.24.0 | ThoughtSpot: 9.5.0.cl, 9.5.1-sw
     */
    SetActiveTab = 'SetActiveTab',
    /**
     * Updates the runtime filters applied on a Liveboard. The filter
     * attributes passed with this event are appended to the existing runtime
     * filters applied on a Liveboard.
     *
     * **Note**: `HostEvent.UpdateRuntimeFilters` is supported in `LiveboardEmbed`
     * and `AppEmbed` only. In full application embedding, this event updates
     * the runtime filters applied on the Liveboard and saved Answer objects.
     *
     * @param - Pass an array of {@link RuntimeFilter} with the following attributes:
     * `columnName` - _String_. The name of the column to filter on.
     *
     * `operator` - {@link RuntimeFilterOp} to apply. For more information,
     * see link:https://developers.thoughtspot.com/docs/?pageid=runtime-filters#rtOperator[Developer Documentation].
     *
     * `values` - List of operands. Some operators such as EQ and LE allow a
     * single value, whereas BW and IN accept multiple values.
     *
     * **Note**: Updating runtime filters resets the ThoughtSpot
     * object to its original state and applies new filter conditions.
     * Any user changes (like drilling into a visualization)
     * will be cleared, restoring the original visualization
     * with the updated filters.
     *

     * @example
     * ```js
     * liveboardEmbed.trigger(HostEvent.UpdateRuntimeFilters, [
     *   {columnName: "state",operator: RuntimeFilterOp.EQ,values: ["michigan"]},
     *   {columnName: "item type",operator: RuntimeFilterOp.EQ,values: ["Jackets"]}
     * ])
     * ```
     * @version SDK: 1.9.0 | ThoughtSpot: 8.1.0.cl, 8.4.1.sw
     * @important
     */
    UpdateRuntimeFilters = 'UpdateRuntimeFilters',
    /**
     * Navigate to a specific page in the embedded ThoughtSpot application.
     * This is the same as calling `appEmbed.navigateToPage(path, true)`.
     * @param - `path` - the path to navigate to to go forward or back. The path value can
     * be a number; for example, `1`, `-1`.
     * @example
     * ```js
     * appEmbed.navigateToPage(-1)
     * ```
     * @version SDK: 1.12.0 | ThoughtSpot 8.4.0.cl, 8.4.1.sw
     */
    Navigate = 'Navigate',
    /**
     * Open the filter panel for a particular column.
     * Works with Search and Liveboard embed.
     * @param - { columnId: string,
     *  name: string,
     *  type: ATTRIBUTE/MEASURE,
     *  dataType: INT64/CHAR/DATE }
     * @example
     * ```js
     * searchEmbed.trigger(HostEvent.OpenFilter,
     *  {column: { columnId: '<column-GUID>', name: 'column name', type: 'ATTRIBUTE', dataType: 'INT64'}})
     * ```
     * @example
     * ```js
     * LiveboardEmbed.trigger(HostEvent.OpenFilter,
     *   { column: {columnId: '<column-GUID>'}})
     * ```
     * @version SDK: 1.21.0 | ThoughtSpot: 9.2.0.cl
     */
    OpenFilter = 'openFilter',
    /**
     * Add columns to the current search query.
     * @param - { columnIds: string[] }
     * @example
     * ```js
     * searchEmbed.trigger(HostEvent.AddColumns, { columnIds: ['<column-GUID>','<column-GUID>'] })
     * ```
     * @version SDK: 1.21.0 | ThoughtSpot: 9.2.0.cl
     */
    AddColumns = 'addColumns',
    /**
     * Remove a column from the current search query.
     * @param - { columnId: string }
     * @example
     * ```js
     * searchEmbed.trigger(HostEvent.RemoveColumn, { columnId: '<column-Guid>' })
     * ```
     * @version SDK: 1.21.0 | ThoughtSpot: 9.2.0.cl
     */
    RemoveColumn = 'removeColumn',
    /**
     * Get the transient state of a Liveboard as encoded content.
     * This includes unsaved and ad hoc changes such as
     * Liveboard filters, runtime filters applied on visualizations on a
     * Liveboard, and Liveboard layout, changes to visualizations such as
     * sorting, toggling of legends, and data drill down.
     * For more information, see
     * link:https://developers.thoughtspot.com/docs/fetch-data-and-report-apis#transient-lb-content[Liveboard data with unsaved changes].
     * @example
     * ```js
     * liveboardEmbed.trigger(HostEvent.getExportRequestForCurrentPinboard).then(
     * data=>console.log(data))
     * ```
     * @version SDK: 1.13.0 | ThoughtSpot: 8.5.0.cl, 8.8.1.sw
     */
    getExportRequestForCurrentPinboard = 'getExportRequestForCurrentPinboard',
    /**
     * Trigger **Pin** action on an embedded object.
     * If no parameters are defined, the pin action is triggered
     * for the Answer that the user is currently on
     * and a modal opens for Liveboard selection.
     * To add an Answer or visualization to a Liveboard programmatically without
     * showing requiring additional user input via *Pin to Liveboard* modal, define
     * the following parameters:
     *
     * @param
     * `vizId`-  GUID of the saved Answer or Spotter visualization ID to pin to a Liveboard.
     *  Optional when pinning a new chart or table generated from a Search query.
     *  **Required** in Spotter Embed.
     * @param
     * `liveboardID` - GUID of the Liveboard to pin an Answer. If there is no Liveboard,
     *  specify the `newLiveboardName` parameter to create a new Liveboard.
     * @param
     * `tabId` - GUID of the Liveboard tab. Adds the Answer to the Liveboard tab
     *  specified in the code.
     * @param
     * `newVizName` - Name string for the Answer or visualization. If defined,
     *  this parameter adds a new visualization object or creates a copy of the
     *  Answer or visualization specified in `vizId`.
     *  Required attribute.
     * @param
     * `newLiveboardName` - Name string for the Liveboard.
     *  Creates a new Liveboard object with the specified name.
     * @param
     * `newTabName` - Name of the tab. Adds a new tab Liveboard specified
     *  in the code.
     *
     * @example
     * ```js
     * const pinResponse = await appEmbed.trigger(HostEvent.Pin, {
     *     vizId: "123",
     *     newVizName: "Sales by region",
     *     liveboardId: "123",
     *     tabId: "123"
     *  });
     * ```
     * @example
     * ```js
     * const pinResponse = await appEmbed.trigger(HostEvent.Pin, {
     *     newVizName: "Total sales of Jackets",
     *     liveboardId: "123"
     *  });
     * ```
     *
     * @example
     * ```js
     * const pinResponse = await searchEmbed.trigger(HostEvent.Pin, {
     *     newVizName: "Sales by state",
     *     newLiveboardName: "Sales",
     *     newTabName: "Products"
     *  });
     * ```
     * @example
     * ```js
     * appEmbed.trigger(HostEvent.Pin)
     * ```
     * @example
     * ```js

    * // You can use the Data event dispatched on each answer creation to get the vizId and use in Pin host event.
    * let latestSpotterVizId = '';
    * spotterEmbed.on(EmbedEvent.Data, (payload) => {
    *   latestSpotterVizId = payload.data.id;
    * });
    *
    * spotterEmbed.trigger(HostEvent.Pin, { vizId: latestSpotterVizId });
    * ```
     * 
     * @version SDK: 1.15.0 | ThoughtSpot: 8.7.0.cl, 8.8.1.sw
     */
    Pin = 'pin',
    /**
     * Trigger the **Show Liveboard details** action
     * on an embedded Liveboard.
     * @example
     *```js
     * liveboardEmbed.trigger(HostEvent.LiveboardInfo)
     *```
     * @version SDK: 1.15.0 | ThoughtSpot: 8.7.0.cl, 8.8.1.sw
     */
    LiveboardInfo = 'pinboardInfo',
    /**
     * Trigger the **Schedule** action on an embedded Liveboard.
     * @example
     * ```js
     *  liveboardEmbed.trigger(HostEvent.Schedule)
     * ```
     * @version SDK: 1.15.0 | ThoughtSpot: 8.7.0.cl, 8.8.1.sw
     */
    Schedule = 'subscription',
    /**
     * Trigger the **Manage schedule** action on an embedded Liveboard
     * @example
     * ```js
     *  liveboardEmbed.trigger(HostEvent.ScheduleList)
     * ```
     * @version SDK: 1.15.0 | ThoughtSpot: 8.7.0.cl, 8.8.1.sw
     */
    SchedulesList = 'schedule-list',
    /**
     * Trigger the **Export TML** action on an embedded Liveboard or
     * Answer.
     * @example
     * ```js
     * liveboardEmbed.trigger(HostEvent.ExportTML)
     * ```
     * @version SDK: 1.15.0 | ThoughtSpot: 8.7.0.cl, 8.8.1.sw
     */
    ExportTML = 'exportTSL',
    /**
     * Trigger the **Edit TML** action on an embedded Liveboard or
     * saved Answers in the full application embedding.
     * @example
     * ```js
     * liveboardEmbed.trigger(HostEvent.EditTML)
     * ```
     * @version SDK: 1.15.0 | ThoughtSpot: 8.7.0.cl, 8.8.1.sw
     */
    EditTML = 'editTSL',
    /**
     * Trigger the **Update TML** action on an embedded Liveboard.
     * @example
     * ```js
     * liveboardEmbed.trigger(HostEvent.UpdateTML)
     * ```
     * @version SDK: 1.15.0 | ThoughtSpot: 8.7.0.cl, 8.8.1.sw
     */
    UpdateTML = 'updateTSL',
    /**
     * Trigger the **Download PDF** action on an embedded Liveboard,
     * visualization or Answer.
     *
     * @param - `vizId` refers to the Answer ID in Spotter embed and is required in Spotter embed.
     * 
     * **NOTE**: The **Download** > **PDF** action is available on
     * visualizations and Answers if the data is in tabular format.
     * @example
     * ```js
     * liveboardEmbed.trigger(HostEvent.DownloadAsPdf)
     * ```
     * @example
     * ```js

    * // You can use the Data event dispatched on each answer creation to get the vizId and use in DownloadAsPdf host event.
    * let latestSpotterVizId = '';
    * spotterEmbed.on(EmbedEvent.Data, (payload) => {
    *   latestSpotterVizId = payload.data.id;
    * });
    *
    * spotterEmbed.trigger(HostEvent.DownloadAsPdf, { vizId: latestSpotterVizId });
    * ```
     * 
     * @version SDK: 1.15.0 | ThoughtSpot: 8.7.0.cl, 8.8.1.sw
     */
    DownloadAsPdf = 'downloadAsPdf',
    /**
     * Trigger the **AI Highlights** action on an embedded Liveboard
     *
     * @example
     * ```js
     * liveboardEmbed.trigger(HostEvent.AIHighlights)
     * ```
     * @version SDK: 1.44.0 | ThoughtSpot: 10.15.0.cl
     */
    AIHighlights = 'AIHighlights',
    /**
     * Trigger the **Make a copy** action on a Liveboard,
     * visualization, or Answer page.
     * @example
     * ```js
     * liveboardEmbed.trigger(HostEvent.MakeACopy)
     * ```
     * @example
     * ```js
     * liveboardEmbed.trigger(HostEvent.MakeACopy, {
     * vizId: '730496d6-6903-4601-937e-2c691821af3c'})
     * ```
     * @example
     * ```js
     * vizEmbed.trigger(HostEvent.MakeACopy)
     * ```
     * @example
     * ```js
     * searchEmbed.trigger(HostEvent.MakeACopy)
     * ```
     * @example
     * ```js
     * // You can use the Data event dispatched on each answer creation to get the vizId and use in MakeACopy host event.
     * let latestSpotterVizId = '';
     * spotterEmbed.on(EmbedEvent.Data, (payload) => {
     *   latestSpotterVizId = payload.data.id;
     * });
     *
     * spotterEmbed.trigger(HostEvent.MakeACopy, { vizId: latestSpotterVizId });
     * ```
     * @version SDK: 1.15.0 | ThoughtSpot: 8.7.0.cl, 8.8.1.sw
     */
    MakeACopy = 'makeACopy',
    /**
     * Trigger the **Delete** action for a Liveboard.
     * @example
     * ```js
     * appEmbed.trigger(HostEvent.Remove)
     * ```
     * @version SDK: 1.15.0 | ThoughtSpot: 8.7.0.cl, 8.8.1.sw
     * * @example
     * ```js
     * liveboardEmbed.trigger(HostEvent.Remove)
     * ```
     * @version SDK: 1.37.0 | ThoughtSpot: 10.8.0.cl, 10.10.0.sw
     */
    Remove = 'delete',
    /**
     * Trigger the **Explore** action on a visualization.
     * @param - an object with `vizId` as a key
     * @example
     * ```js
     * liveboardEmbed.trigger(HostEvent.Explore, {vizId: '730496d6-6903-4601-937e-2c691821af3c'})
     * ```
     * @version SDK: 1.15.0 | ThoughtSpot: 8.7.0.cl, 8.8.1.sw
     */
    Explore = 'explore',
    /**
     * Trigger the **Create alert** action on a KPI chart
     * in a Liveboard or saved Answer.
     * @param - an object with `vizId` as a key
     * @example
     * ```js
     * liveboardEmbed.trigger(HostEvent.CreateMonitor, {
     *  vizId: '730496d6-6903-4601-937e-2c691821af3c'
     * })
     * ```
     * @example
     * ```js
     * searchEmbed.trigger(HostEvent.CreateMonitor)
     * ```
     * @version SDK: 1.15.0 | ThoughtSpot: 8.7.0.cl, 8.8.1.sw
     */
    CreateMonitor = 'createMonitor',
    /**
     * Trigger the **Manage alerts** action on a KPI chart
     * in a visualization or saved Answer.
     * @param - an object with `vizId` as a key
     * @example
     * ```js
     * liveboardEmbed.trigger(HostEvent.ManageMonitor, {
     *  vizId: '730496d6-6903-4601-937e-2c691821af3c'
     * })
     * ```
     * @example
     * ```js
     * searchEmbed.trigger(HostEvent.ManageMonitor)
     * ```
     * @example
     * ```js
     * vizEmbed.trigger(HostEvent.ManageMonitor)
     * ```
     * @version SDK: 1.15.0 | ThoughtSpot: 8.7.0.cl, 8.8.1.sw
     */
    ManageMonitor = 'manageMonitor',
    /**
     * Trigger the **Edit** action on a Liveboard or a visualization
     * on a Liveboard.
     *
     * This event is not supported in visualization embed and search embed.
     * @param - object - To trigger the action for a specific visualization
     * in Liveboard embed, pass in `vizId` as a key.
     * @param - `vizId` refers to the Answer ID in Spotter embed and is required in Spotter embed.
     *
     * @example
     * ```js
     * liveboardEmbed.trigger(HostEvent.Edit)
     * ```
     * ```js
     * liveboardEmbed.trigger(HostEvent.Edit, {vizId:
     * '730496d6-6903-4601-937e-2c691821af3c'})
     * ```
     * @example
     * ```js
     * spotterEmbed.trigger(HostEvent.Edit);
     * ```
     * @version SDK: 1.15.0 | ThoughtSpot: 8.7.0.cl, 8.8.1.sw
     */
    Edit = 'edit',
    /**
     * Trigger the **Copy link** action on a Liveboard or visualization
     * @param - object - to trigger the action for a
     * specific visualization in Liveboard embed, pass in `vizId` as a key
     * @example
     * ```js
     * liveboardEmbed.trigger(HostEvent.CopyLink)
     * ```
     * ```js
     * liveboardEmbed.trigger(HostEvent.CopyLink, {vizId: '730496d6-6903-4601-937e-2c691821af3c'})
     * ```
     * ```js
     * vizEmbed.trigger((HostEvent.CopyLink)
     * ```
     * @version SDK: 1.15.0 | ThoughtSpot: 8.7.0.cl, 8.8.1.sw
     */
    CopyLink = 'embedDocument',
    /**
     * Trigger the **Present** action on a Liveboard or visualization
     * @param - object - to trigger the action for a specific visualization
     *  in Liveboard embed, pass in `vizId` as a key
     * @example
     * ```js
     * liveboardEmbed.trigger(HostEvent.Present)
     * ```
     * ```js
     * liveboardEmbed.trigger(HostEvent.Present, {vizId: '730496d6-6903-4601-937e-2c691821af3c'})
     * ```
     * ```js
     * vizEmbed.trigger((HostEvent.Present)
     * ```
     * @version SDK: 1.15.0 | ThoughtSpot: 8.7.0.cl, 8.8.1.sw
     */
    Present = 'present',
    /**
     * Get TML for the current search.
     * @example
     * ```js
     * searchEmbed.trigger(HostEvent.GetTML).then((tml) => {
     *   console.log(
     *      tml.answer.search_query // TML representation of the search query
     *   );
     * })
     * ```
     * * @example
     * ```js

    * // You can use the Data event dispatched on each answer creation to get the vizId and use in Pin host event.
    * let latestSpotterVizId = '';
    * spotterEmbed.on(EmbedEvent.Data, (payload) => {
    *   latestSpotterVizId = payload.data.id;
    * });
    *
    * spotterEmbed.trigger(HostEvent.GetTML, {
     *   vizId: latestSpotterVizId
     * }).then((tml) => {
     *   console.log(
     *      tml.answer.search_query // TML representation of the search query
     *   );
     * })
    * ```
     * @version SDK: 1.18.0 | ThoughtSpot: 8.10.0.cl, 9.0.1.sw
     * @important
     */
    GetTML = 'getTML',
    /**
     * Trigger the **Show underlying data** action on a
     * chart or table.
     *
     * @param - an object with vizId as a key
     * @example
     * ```js
     * liveboardEmbed.trigger(HostEvent.ShowUnderlyingData, {vizId:
     * '730496d6-6903-4601-937e-2c691821af3c'})
     * ```
     * ```js
     * vizEmbed.trigger(HostEvent.ShowUnderlyingData)
     * ```
     * ```js
     * searchEmbed.trigger(HostEvent.ShowUnderlyingData)
     * ```
     * @version SDK: 1.19.0 | ThoughtSpot: 9.0.0.cl, 9.0.1.sw
     */
    ShowUnderlyingData = 'showUnderlyingData',
    /**
     * Trigger the **Delete** action for a visualization
     * in an embedded Liveboard, or a chart or table
     * generated from Search.
     * @param - Liveboard embed takes an object with `vizId` as a key.
     * Can be left empty if embedding Search or visualization.
     * @example
     * ```js
     * liveboardEmbed.trigger(HostEvent.Delete, {vizId:
     * '730496d6-6903-4601-937e-2c691821af3c'})
     * ```
     * ```js
     * searchEmbed.trigger(HostEvent.Delete)
     * ```
     * @version SDK: 1.19.0 | ThoughtSpot: 9.0.0.cl, 9.0.1.sw
     */
    Delete = 'onDeleteAnswer',
    /**
     * Trigger the **SpotIQ analyze** action on a
     * chart or table.
     * @param - Liveboard embed takes `vizId` as a
     * key. Can be left undefined when embedding Search or
     * visualization.
     * @example
     * ```js
     * liveboardEmbed.trigger(HostEvent.SpotIQAnalyze, {vizId:
     * '730496d6-6903-4601-937e-2c691821af3c'})
     * ```
     * ```js
     * vizEmbed.trigger(HostEvent.SpotIQAnalyze)
     * ```
     * ```js
     * searchEmbed.trigger(HostEvent.SpotIQAnalyze)
     * ```
     * @version SDK: 1.19.0 | ThoughtSpot: 9.0.0.cl, 9.0.1.sw
     */
    SpotIQAnalyze = 'spotIQAnalyze',
    /**
     * Trigger the **Download** action on charts in
     * the embedded view.
     * @param - `vizId` refers to the Visualization ID in Spotter embed and is required in Spotter embed.
     * @example
     * ```js
     * liveboardEmbed.trigger(HostEvent.Download, {vizId:
     * '730496d6-6903-4601-937e-2c691821af3c'})
     * ```
     * ```js
     * embed.trigger(HostEvent.Download)
     * ```
     * ```js
     * // You can use the Data event dispatched on each answer creation to get the vizId and use in Download host event.
     * let latestSpotterVizId = '';
     * spotterEmbed.on(EmbedEvent.Data, (payload) => {
     *   latestSpotterVizId = payload.data.id;
     * });
     *
     * spotterEmbed.trigger(HostEvent.Download, { vizId: latestSpotterVizId });
     * ```
     * @deprecated from SDK: 1.21.0 | ThoughtSpot: 9.2.0.cl ,9.4.1.sw
     * Use {@link DownloadAsPng}
     * @version SDK: 1.19.0 | ThoughtSpot: 9.0.0.cl, 9.0.1.sw
     */
    Download = 'downloadAsPng',
    /**
     * Trigger the **Download** > **PNG** action on
     * charts in the embedded view.
     * @example
     * ```js
     * liveboardEmbed.trigger(HostEvent.DownloadAsPng,
     * {vizId:'730496d6-6903-4601-937e-2c691821af3c'})
     *
     * vizEmbed.trigger(HostEvent.DownloadAsPng)
     *
     * searchEmbed.trigger(HostEvent.DownloadAsPng)
     *
     * // You can use the Data event dispatched on each answer creation to get the vizId and use in DownloadAsPng host event.
     * let latestSpotterVizId = '';
     * spotterEmbed.on(EmbedEvent.Data, (payload) => {
     *   latestSpotterVizId = payload.data.id;
     * });
     *
     * spotterEmbed.trigger(HostEvent.DownloadAsPng, { vizId: latestSpotterVizId });
     * ```
     *
     * @version SDK: 1.21.0 | ThoughtSpot: 9.2.0.cl, 9.4.1.sw
     */
    DownloadAsPng = 'downloadAsPng',
    /**
     * Trigger the **Download** > **CSV**  action on tables in
     * the embedded view.
     * @param - `vizId` refers to the Visualization ID in Spotter embed and is required in Spotter embed.
     * @example
     * ```js
     * liveboardEmbed.trigger(HostEvent.DownloadAsCsv, {vizId:
     * '730496d6-6903-4601-937e-2c691821af3c'})
     * ```
     * ```js
     * vizEmbed.trigger(HostEvent.DownloadAsCsv)
     * ```
     * ```js
     * searchEmbed.trigger(HostEvent.DownloadAsCsv)
     * ```
     * ```js
     * // You can use the Data event dispatched on each answer creation to get the vizId and use in DownloadAsCsv host event.
     * let latestSpotterVizId = '';
     * spotterEmbed.on(EmbedEvent.Data, (payload) => {
     *   latestSpotterVizId = payload.data.id;
     * });
     *
     * spotterEmbed.trigger(HostEvent.DownloadAsCsv, { vizId: latestSpotterVizId });
     * ```
     * @version SDK: 1.19.0 | ThoughtSpot: 9.0.0.cl, 9.0.1.sw
     */
    DownloadAsCsv = 'downloadAsCSV',
    /**
     * Trigger the **Download** > **XLSX**  action on tables
     * in the embedded view.
     * @param - `vizId` refers to the Visualization ID in Spotter embed and is required in Spotter embed.
     * @example
     * ```js
     * liveboardEmbed.trigger(HostEvent.DownloadAsXlsx, {vizId:
     * '730496d6-6903-4601-937e-2c691821af3c'})
     * ```
     * ```js
     * vizEmbed.trigger(HostEvent.DownloadAsXlsx)
     * ```
     * ```js
     * searchEmbed.trigger(HostEvent.DownloadAsXlsx)
     * ```
     * ```js
     * // You can use the Data event dispatched on each answer creation to get the vizId and use in DownloadAsXlsx host event.
     * let latestSpotterVizId = '';
     * spotterEmbed.on(EmbedEvent.Data, (payload) => {
     *   latestSpotterVizId = payload.data.id;
     * });
     *
     * spotterEmbed.trigger(HostEvent.DownloadAsXlsx, { vizId: latestSpotterVizId });
     * ```
     * @version SDK: 1.19.0 | ThoughtSpot: 9.0.0.cl, 9.0.1.sw
     */
    DownloadAsXlsx = 'downloadAsXLSX',
    /**
     * Trigger the **Share** action on an embedded
     * Liveboard or Answer.
     * @example
     * ```js
     * liveboardEmbed.trigger(HostEvent.Share)
     * ```
     * ```js
     * searchEmbed.trigger(HostEvent.Share)
     * ```
     * @version SDK: 1.19.0 | ThoughtSpot: 9.0.0.cl, 9.0.1.sw
     */
    Share = 'share',
    /**
     * Trigger the **Save** action on a Liveboard, Answer, or Spotter.
     * Saves the changes.
     *
     * @param - `vizId` refers to the Spotter Visualization Id used in Spotter embed.
     * It is required and can be retrieved from the data embed event.
     *
     * @example
     * ```js
     * // Save changes in a Liveboard
     * liveboardEmbed.trigger(HostEvent.Save)
     * ```
     *
     * ```js
     * // Save the current Answer in Search embed
     * searchEmbed.trigger(HostEvent.Save)
     * ```
     *
     * ```js
     * // Save a Visualization in Spotter (requires vizId)
     * spotterEmbed.trigger(HostEvent.Save, {
     *   vizId: "730496d6-6903-4601-937e-2c691821af3c"
     * })
     * ```
     *
     * ```js
     * // How to get the vizId in Spotter?
     *
     * // You can use the Data event dispatched on each answer creation to get the vizId.
     * let latestSpotterVizId = '';
     * spotterEmbed.on(EmbedEvent.Data, (payload) => {
     *   latestSpotterVizId = payload.data.id;
     * });
     *
     * spotterEmbed.trigger(HostEvent.Save, { vizId: latestSpotterVizId });
     * ```
     *
     * @version SDK: 1.19.0 | ThoughtSpot: 9.0.0.cl, 9.0.1.sw
     */
    Save = 'save',
    /**
     * Trigger the **Sync to Sheets** action on an embedded visualization or Answer
     * Sends data from an Answer or Liveboard visualization to a Google sheet.
     * @param - an object with `vizId` as a key
     * @example
     * ```js
     * liveboardEmbed.trigger(HostEvent.SyncToSheets, {vizId:
     * '730496d6-6903-4601-937e-2c691821af3c'})
     * ```
     * ```js
     * vizEmbed.trigger(HostEvent.SyncToSheets)
     * ```
     * @version SDK: 1.19.0 | ThoughtSpot: 9.0.0.cl, 9.0.1.sw
     */
    SyncToSheets = 'sync-to-sheets',
    /**
     * Trigger the **Sync to Other Apps** action on an embedded visualization or Answer
     * Sends data from an Answer or Liveboard visualization to third-party apps such
     * as Slack, Salesforce, Microsoft Teams, ServiceNow and so on.
     * @param - an object with vizId as a key
     * @example
     * ```js
     * liveboardEmbed.trigger(HostEvent.SyncToOtherApps, {vizId:
     * '730496d6-6903-4601-937e-2c691821af3c'})
     * ```
     * ```js
     * vizEmbed.trigger(HostEvent.SyncToOtherApps)
     * ```
     * @version SDK: 1.19.0 | ThoughtSpot: 9.0.0.cl, 9.0.1.sw
     */
    SyncToOtherApps = 'sync-to-other-apps',
    /**
     * Trigger the **Manage pipelines** action on an embedded
     * visualization or Answer.
     * Allows users to manage ThoughtSpot Sync pipelines.
     * @param - an object with `vizId` as a key
     * @example
     * ```js
     * liveboardEmbed.trigger(HostEvent.ManagePipelines, {vizId:
     * '730496d6-6903-4601-937e-2c691821af3c'})
     * ```
     * ```js
     * vizEmbed.trigger(HostEvent.ManagePipelines)
     * ```
     * @version SDK: 1.19.0 | ThoughtSpot: 9.0.0.cl, 9.0.1.sw
     */
    ManagePipelines = 'manage-pipeline',
    /**
     * Reset search operation on the Search or Answer page.
     * @example
     * ```js
     * searchEmbed.trigger(HostEvent.ResetSearch)
     * ```
     * ```js
     * appEmbed.trigger(HostEvent.ResetSearch)
     * ```
     * @version SDK: 1.21.0 | ThoughtSpot: 9.2.0.cl, 9.0.1.sw
     */
    ResetSearch = 'resetSearch',
    /**
     * Get details of filters applied on the Liveboard.
     * Returns arrays containing Liveboard filter and runtime filter elements.
     * @example
     * ```js
     * const data = await liveboardEmbed.trigger(HostEvent.GetFilters);
     *     console.log('data', data);
     * ```
     * @version SDK: 1.23.0 | ThoughtSpot: 9.4.0.cl
     */
    GetFilters = 'getFilters',
    /**
     * Update one or several filters applied on a Liveboard.
     * @param - `filter`: a single filter object containing column name,
     * filter operator, and values.
     * @param - `filters`: multiple filter objects with column name, filter operator,
     * and values for each.
     *
     * Each filter object must include the following attributes:
     *
     * `column` - Name of the column to filter on.
     *
     * `oper`  - Filter operator, for example, EQ, IN, CONTAINS.
     *  For information about the supported filter operators,
     *  see link:https://developers.thoughtspot.com/docs/runtime-filters#rtOperator[Developer Documentation].
     *
     * `values` - An array of one or several values. The value definition on the
     *  data type you choose to filter on. For a complete list of supported data types,
     *  see
     *  link:https://developers.thoughtspot.com/docs/runtime-filters#_supported_data_types[Supported
     *  data types].
     *
     * `type`  - To update filters for date time, specify the date format type.
     * For more information and examples, see link:https://developers.thoughtspot.com/docs/embed-liveboard#_date_filters[Date filters].
     * @example
     * ```js
     *
     * liveboardEmbed.trigger(HostEvent.UpdateFilters, {
     *     filter: {
     *         column: "item type",
     *         oper: "IN",
     *         values: ["bags","shirts"]
     *        }
     *    });
     * ```
     * @example
     * ```js
     *
     * liveboardEmbed.trigger(HostEvent.UpdateFilters, {
     *     filter: {
     *         column: "date",
     *         oper: "EQ",
     *         values: ["JULY","2023"],
     *         type: "MONTH_YEAR"
     *        }
     *    });
     * ```
     * @example
     *
     * ```js
     * liveboardEmbed.trigger(HostEvent.UpdateFilters, {
     *  filters: [{
     *      column: "Item Type",
     *      oper: 'IN',
     *      values: ["bags","shirts"]
     *  },
     *    {
     *      column: "Region",
     *      oper: 'IN',
     *      values: ["West","Midwest"]
     *  },
     *    {
     *      column: "Date",
     *      oper: 'EQ',
     *      values: ["2023-07-31"],
     *      type: "EXACT_DATE"
     *    }]
     * });
     * ```
     * If there are multiple columns with the same name, consider
     * using `WORKSHEET_NAME::COLUMN_NAME` format.
     *
     * @example
     *
     * ```js
     * liveboardEmbed.trigger(HostEvent.UpdateFilters, {
     *  filters: [{
     *      column: "(Sample) Retail - Apparel::city",
     *      oper: 'IN',
     *      values: ["atlanta"]
     *  },
     *  {
     *      column: "(Sample) Retail - Apparel::Region",
     *      oper: 'IN',
     *      values: ["West","Midwest"]
     *  }]
     * });
     * ```
     * @version SDK: 1.23.0 | ThoughtSpot: 9.4.0.cl
     */
    UpdateFilters = 'updateFilters',
    /**
     * Get tab details for the current Liveboard.
     * @example
     * ```js
     * liveboardEmbed.trigger(HostEvent.GetTabs).then((tabDetails) => {
     *   console.log(
     *      tabDetails // TabDetails of current Liveboard
     *   );
     * })
     * ```
     * @version SDK: 1.26.0 | ThoughtSpot: 9.7.0.cl
     */
    GetTabs = 'getTabs',
    /**
     * Set the visible tabs on a Liveboard.
     * @param - an array of ids of tabs to show, the IDs not passed
     *          will be hidden.
     * @example
     * ```js
     * liveboardEmbed.trigger(HostEvent.SetVisibleTabs, [
     *  '430496d6-6903-4601-937e-2c691821af3c',
     *  'f547ec54-2a37-4516-a222-2b06719af726'])
     * ```
     * @version SDK: 1.26.0 | ThoughtSpot: 9.7.0.cl, 9.8.0.sw
     */
    SetVisibleTabs = 'SetPinboardVisibleTabs',
    /**
     * Set the hidden tabs on a Liveboard.
     * @param - an array of the IDs of the tabs to hide.
     * The IDs not passed will be shown.
     * @example
     * ```js
     * liveboardEmbed.trigger(HostEvent.SetHiddenTabs, [
     *  '630496d6-6903-4601-937e-2c691821af3c',
     *  'i547ec54-2a37-4516-a222-2b06719af726'])
     * ```
     * @version SDK: 1.26.0 | ThoughtSpot: 9.7.0.cl, 9.8.0.sw
     */
    SetHiddenTabs = 'SetPinboardHiddenTabs',
    /**
     * Updates the search query string for Natural Language Search operations.
     * @param - `queryString`: Text string in Natural Language format
     * @param - `executeSearch`: Boolean to execute search and update search query
     * @example
     * ```js
     * sageEmbed.trigger(HostEvent.UpdateSageQuery, {
     *  queryString: 'revenue per year',
     *  executeSearch: true,
     * })
     * ```
     * @version SDK: 1.26.0 | ThoughtSpot: 9.8.0.cl, 9.8.0.sw
     */
    UpdateSageQuery = 'updateSageQuery',
    /**
     * Get the Answer session for a Search or
     * Liveboard visualization.
     *
     * Note: This event is not typically used directly. Instead, use the
     * `getAnswerService()` method on the embed instance to get an AnswerService
     * object that provides a more convenient interface for working with answers.
     *
     * @example
     * ```js
     * // Preferred way to get an AnswerService
     * const service = await embed.getAnswerService();
     *
     * // Alternative direct usage (not recommended)
     * const {session} = await embed.trigger(
     *  HostEvent.GetAnswerSession, {
     *      vizId: '123', // For Liveboard Visualization.
     *  })
     * ```
     * @example
     * ```js
     * // Preferred way to get an AnswerService
     * const service = await embed.getAnswerService();
     *
     * // Alternative direct usage (not recommended)
     * const {session} = await embed.trigger( HostEvent.GetAnswerSession )
     * ```
     * @version SDK: 1.26.0 | ThoughtSpot: 9.10.0.cl, 10.1.0.sw
     */
    GetAnswerSession = 'getAnswerSession',
    /**
     * Trigger the *Ask Sage* action for visualizations
     * @example
     * ```js
     * liveboardEmbed.trigger(HostEvent.AskSage,
     * {vizId:'730496d6-6903-4601-937e-2c691821af3c'})
     * ```
     * @version SDK: 1.29.0 | ThoughtSpot Cloud: 9.12.0.cl
     */
    AskSage = 'AskSage',
    /**
     * Trigger cross filter update action on a Liveboard.
     *
     * @example
     * ```js
     * liveboardEmbed.trigger(HostEvent.UpdateCrossFilter, {
     *      vizId: 'b535c760-8bbe-4e6f-bb26-af56b4129a1e',
     *      conditions: [
     *      { columnName: 'Category', values: ['mfgr#12','mfgr#14'] },
     *      { columnName: 'color', values: ['mint','hot'] },
     *    ],
     * });
     * ```
     * @version SDK: 1.29.0 | ThoughtSpot Cloud: 10.0.0.cl, 10.1.0.sw
     */
    UpdateCrossFilter = 'UpdateCrossFilter',
    /**
     * Trigger reset action for a personalized Liveboard view.
     * @example
     * ```js
     * liveboardEmbed.trigger(HostEvent.ResetLiveboardPersonalisedView);
     * ```
     * @version SDK: 1.29.0 | ThoughtSpot Cloud: 10.1.0.cl, 10.1.0.sw
     */
    ResetLiveboardPersonalisedView = 'ResetLiveboardPersonalisedView',
    /**
     * Triggers an action to update Parameter values on embedded
     * Answers, Liveboard, and Spotter answer in Edit mode.
     * @param - `name` - Name of the Parameter
     * @param - `value` - The value to set for the Parameter.
     *
     * Optionally, to control the visibility of the Parameter chip,
     * use the `isVisibleToUser` attribute when applying an override.
     *
     * @example
     * ```js
     * liveboardEmbed.trigger(HostEvent.UpdateParameters, [{
     *   name: "Integer Range Param",
     *   value: 10,
     *   isVisibleToUser: false
     * }])
     * ```
     * @version SDK: 1.29.0 | ThoughtSpot: 10.1.0.cl, 10.1.0.sw
     */
    UpdateParameters = 'UpdateParameters',
    /**
     * Triggers GetParameters to fetch the runtime Parameters.
     * @param - `vizId` refers to the Answer ID in Spotter embed and is required in Spotter embed.
     * ```js
     * liveboardEmbed.trigger(HostEvent.GetParameters).then((parameter) => {
     *  console.log('parameters', parameter);
     * });
     *```
     *```js
     * // You can use the Data event dispatched on each answer creation to get the vizId and use in GetParameters host event.
     * let latestSpotterVizId = '';
     * spotterEmbed.on(EmbedEvent.Data, (payload) => {
     *   latestSpotterVizId = payload.data.id;
     * });
     *
     * spotterEmbed.trigger(HostEvent.GetParameters, { vizId: latestSpotterVizId });
     *```
     * @version SDK: 1.29.0 | ThoughtSpot: 10.1.0.cl, 10.1.0.sw
     */
    GetParameters = 'GetParameters',
    /**
     * Triggers an event to update a personalized view of a Liveboard.
     * ```js
     * liveboardEmbed.trigger(HostEvent.UpdatePersonalisedView, {viewId: '1234'})
     * ```
     * @version SDK: 1.36.0 | ThoughtSpot: 10.6.0.cl
     */
    UpdatePersonalisedView = 'UpdatePersonalisedView',
    /**
     * @hidden
     * Notify when info call is completed successfully
     * ```js
     * liveboardEmbed.trigger(HostEvent.InfoSuccess, data);
     *```
     * @version SDK: 1.36.0 | ThoughtSpot: 10.6.0.cl
     */
    InfoSuccess = 'InfoSuccess',
    /**
     * Trigger the save action for an Answer.
     * To programmatically save an answer without opening the
     * *Describe your Answer* modal, define the `name` and `description`
     * properties.
     * If no parameters are specified, the save action is
     * triggered with a modal to prompt users to
     * add a name and description for the Answer.
     * @param - `vizId` refers to the Answer ID in Spotter embed
     * and is required in Spotter embed.
     * Optional attributes to set Answer properties include:
     * @param - `name` - Name string for the Answer.
     * @param - `description` - Description text for the Answer.
     * @example
     * ```js
     * const saveAnswerResponse = await searchEmbed.trigger(HostEvent.SaveAnswer, {
     *      name: "Sales by states",
     *      description: "Total sales by states in MidWest"
     *   });
     * ```
     * @example
     * ```js
     * // You can use the Data event dispatched on each answer creation to get the vizId and use in SaveAnswer host event.
     * let latestSpotterVizId = '';
     * spotterEmbed.on(EmbedEvent.Data, (payload) => {
     *   latestSpotterVizId = payload.data.id;
     * });
     *
     * spotterEmbed.trigger(HostEvent.SaveAnswer, { vizId: latestSpotterVizId });
     * ```
     * @version SDK: 1.36.0 | ThoughtSpot: 10.6.0.cl
     */
    SaveAnswer = 'saveAnswer',
    /**
     * EmbedApi
     * @hidden
     */
    UIPassthrough = 'UiPassthrough',
    /**
     * Triggers the table visualization re-render with the updated data.
     * Includes the following properties:
     * @param - `columnDataLite` - an array of object containing the
     * data value modifications retrieved from the `EmbedEvent.TableVizRendered`
     * payload.For example, { columnDataLite: []}`.
     *
     * @example
     * ```js
     * searchEmbed.on(EmbedEvent.TableVizRendered, (payload) => {
     *      console.log(payload);
     *      const columnDataLite = payload.data.data.columnDataLite;
     *      columnDataLite[0].dataValue[0]="new fob";
     *      console.log('>>> new Data', columnDataLite);
     *      searchEmbed.trigger(HostEvent.TransformTableVizData, columnDataLite);
     * })
     * ```
     * @version SDK: 1.37.0 | ThoughtSpot: 10.8.0.cl
     */
    TransformTableVizData = 'TransformTableVizData',
    /**
     * Triggers a search operation with the search tokens specified in
     * the search query string in spotter embed.
     * @param - `query`: Text string in Natural Language format
     * @param - `executeSearch`: Boolean to execute search and update search query
     * @example
     * ```js
     * spotterEmbed.trigger(HostEvent.SpotterSearch, {
     *  query: 'revenue per year',
     *  executeSearch: true,
     * })
     * ```
     * @version SDK: 1.40.0 | ThoughtSpot: 10.11.0.cl
     */
    SpotterSearch = 'SpotterSearch',
    /**
     * Edits the last prompt in spotter embed.
     * @param - `query`: Text string
     * @example
     * ```js
     * spotterEmbed.trigger(HostEvent.EditLastPrompt, "revenue per year");
     * ```
     * @version SDK: 1.40.0 | ThoughtSpot: 10.11.0.cl
     */
    EditLastPrompt = 'EditLastPrompt',
    /**
     * Opens the data source preview modal in Spotter Embed.
     * @example
     * ```js
     * spotterEmbed.trigger(HostEvent.PreviewSpotterData);
     * ```
     * @version SDK: 1.40.0 | ThoughtSpot: 10.11.0.cl
     */
    PreviewSpotterData = 'PreviewSpotterData',
    /**
<<<<<<< HEAD
     * Opens the Add to coaching modal in an Answer component of Spotter Conversation.
     * @example
     * ```js
     * spotterEmbed.trigger(HostEvent.AddToCoaching, {vizId:
     * '730496d6-6903-4601-937e-2c691821af3c'});
     *```
     * @version SDK: 1.44.4 | ThoughtSpot: 26.2.0.cl
     */
     AddToCoaching = 'addToCoaching',
=======
     * Opens the data model instructions modal in Spotter Embed.
     * @example
     * ```js
     * spotterEmbed.trigger(HostEvent.DataModelInstructions);
     * ```
     * @version SDK: 1.45.0 | ThoughtSpot: 26.2.0.cl
     */
    DataModelInstructions = 'DataModelInstructions',
>>>>>>> 8db0793c
    /**
     * Resets the Spotter Embed Conversation.
     * @example
     * ```js
     * spotterEmbed.trigger(HostEvent.ResetSpotterConversation);
     * ```
     * @version SDK: 1.40.0 | ThoughtSpot: 10.11.0.cl
     */
    ResetSpotterConversation = 'ResetSpotterConversation',
    /**
     * Deletes the last prompt in spotter embed.
     * @example
     * ```js
     * spotterEmbed.trigger(HostEvent.DeleteLastPrompt);
     * ```
     * @version SDK: 1.40.0 | ThoughtSpot: 10.11.0.cl
     */
    DeleteLastPrompt = 'DeleteLastPrompt',
    /**
     * Toggle the visualization to chart or table view.
     * @param - `vizId ` refers to the Visualization ID in Spotter embed and is required.
     * @example
     * ```js
     * let latestSpotterVizId = '';
     * spotterEmbed.on(EmbedEvent.Data, (payload) => {
     *   latestSpotterVizId = payload.data.id;
     * });
     *
     * spotterEmbed.trigger(HostEvent.AnswerChartSwitcher, { vizId: latestSpotterVizId });
     *```
     * @version SDK: 1.40.0 | ThoughtSpot: 10.11.0.cl
     */
    AnswerChartSwitcher = 'answerChartSwitcher',
    /**
     * @hidden
     * Trigger exit from presentation mode when user exits fullscreen.
     * This is automatically triggered by the SDK when fullscreen mode is exited.
     * ```js
     * liveboardEmbed.trigger(HostEvent.ExitPresentMode);
     *```
     * @version SDK: 1.40.0 | ThoughtSpot: 10.11.0.cl
     */
    ExitPresentMode = 'exitPresentMode',
    /**
     * Triggers the full height lazy load data.
     * @example
     * ```js
     * liveboardEmbed.on(EmbedEvent.RequestVisibleEmbedCoordinates, (payload) => {
     *      console.log(payload);
     * });
     * ```
     * @version SDK: 1.39.0 | ThoughtSpot: 10.10.0.cl
     *
     * @hidden
     */
    VisibleEmbedCoordinates = 'visibleEmbedCoordinates',
    /**
     * Trigger the *Spotter* action for visualizations present on the liveboard's vizzes.
     * @param - `vizId` refers to the Visualization ID in Spotter embed and is required.
     * @example
     * ```js
     * let latestSpotterVizId = '';
     * spotterEmbed.on(EmbedEvent.Data, (payload) => {
     *   latestSpotterVizId = payload.data.id;
     * });
     *
     * spotterEmbed.trigger(HostEvent.AskSpotter, { vizId: latestSpotterVizId });
     * ```
     * @version SDK: 1.41.0 | ThoughtSpot: 10.12.0.cl
     */
    AskSpotter = 'AskSpotter',

    /**
     * @hidden
     * Triggers the update of the embed params.
     *
     * @example
     * ```js
     * liveboardEmbed.trigger(HostEvent.UpdateEmbedParams, viewConfig);
     * ```
     */
    UpdateEmbedParams = 'updateEmbedParams',
    /**
     * Triggered when the embed is needed to be destroyed. This is used to clean up any embed related resources internally.
     * @example
     * ```js
     * liveboardEmbed.trigger(HostEvent.DestroyEmbed);
     * ```
     * @version SDK: 1.41.0 | ThoughtSpot: 10.12.0.cl
     */
    DestroyEmbed = 'EmbedDestroyed',
    /** Triggers a create new conversation operation in spotter embed.
     * @example
     * ```js
     * This feature is available only when chat history is enabled on your ThoughtSpot instance.
     * Contact your admin or ThoughtSpot Support to enable chat history on your instance.
     * @example
     * ```js
     * spotterEmbed.trigger(HostEvent.StartNewSpotterConversation);
     * ```
     * @version SDK: 1.45.0 | ThoughtSpot: 26.2.0.cl
     */
    StartNewSpotterConversation = 'StartNewSpotterConversation',
}

/**
 * The different visual modes that the data sources panel within
 * search could appear in, such as hidden, collapsed, or expanded.
 */

export enum DataSourceVisualMode {
    /**
     * The data source panel is hidden.
     */
    Hidden = 'hide',
    /**
     * The data source panel is collapsed, but the user can manually expand it.
     */
    Collapsed = 'collapse',
    /**
     * The data source panel is expanded, but the user can manually collapse it.
     */
    Expanded = 'expand',
}

/**
 * The query params passed down to the embedded ThoughtSpot app
 * containing configuration and/or visual information.
 */

export enum Param {
    EmbedApp = 'embedApp',
    DataSources = 'dataSources',
    DataSourceMode = 'dataSourceMode',
    DisableActions = 'disableAction',
    DisableActionReason = 'disableHint',
    ForceTable = 'forceTable',
    preventLiveboardFilterRemoval = 'preventPinboardFilterRemoval', // update-TSCB
    SearchQuery = 'searchQuery',
    HideActions = 'hideAction',
    HideObjects = 'hideObjects',
    HostAppUrl = 'hostAppUrl',
    EnableVizTransformations = 'enableVizTransform',
    EnableSearchAssist = 'enableSearchAssist',
    EnablePendoHelp = 'enablePendoHelp',
    HideResult = 'hideResult',
    UseLastSelectedDataSource = 'useLastSelectedSources',
    Tag = 'tag',
    HideTagFilterChips = 'hideTagFilterChips',
    AutoLogin = 'autoLogin',
    searchTokenString = 'searchTokenString',
    executeSearch = 'executeSearch',
    fullHeight = 'isFullHeightPinboard',
    livedBoardEmbed = 'isLiveboardEmbed',
    searchEmbed = 'isSearchEmbed',
    vizEmbed = 'isVizEmbed',
    StringIDsUrl = 'overrideStringIDsUrl',
    Version = 'sdkVersion',
    ViewPortHeight = 'viewPortHeight',
    ViewPortWidth = 'viewPortWidth',
    VisibleActions = 'visibleAction',
    DisableLoginRedirect = 'disableLoginRedirect',
    visibleVizs = 'pinboardVisibleVizs',
    LiveboardV2Enabled = 'isPinboardV2Enabled',
    DataPanelV2Enabled = 'enableDataPanelV2',
    ShowAlerts = 'showAlerts',
    Locale = 'locale',
    CustomStyle = 'customStyle',
    ForceSAMLAutoRedirect = 'forceSAMLAutoRedirect',
    // eslint-disable-next-line @typescript-eslint/no-shadow
    AuthType = 'authType',
    IconSpriteUrl = 'iconSprite',
    cookieless = 'cookieless',
    // Deprecated: `isContextMenuEnabledOnLeftClick`
    // Introduced: `contextMenuEnabledOnWhichClick` with values: 'left',
    // 'right', or 'both'. This update only affects ThoughtSpot URL parameters
    // and does not impact existing workflows or use cases. Added support for
    // 'both' clicks in `contextMenuTrigger` configuration.
    ContextMenuTrigger = 'contextMenuEnabledOnWhichClick',
    LinkOverride = 'linkOverride',
    blockNonEmbedFullAppAccess = 'blockNonEmbedFullAppAccess',
    ShowInsertToSlide = 'insertInToSlide',
    PrimaryNavHidden = 'primaryNavHidden',
    HideProfleAndHelp = 'profileAndHelpInNavBarHidden',
    NavigationVersion = 'navigationVersion',
    HideHamburger = 'hideHamburger',
    HideObjectSearch = 'hideObjectSearch',
    HideNotification = 'hideNotification',
    HideApplicationSwitcher = 'applicationSwitcherHidden',
    HideOrgSwitcher = 'orgSwitcherHidden',
    IsSageEmbed = 'isSageEmbed',
    HideWorksheetSelector = 'hideWorksheetSelector',
    DisableWorksheetChange = 'disableWorksheetChange',
    HideSourceSelection = 'hideSourceSelection',
    DisableSourceSelection = 'disableSourceSelection',
    HideEurekaResults = 'hideEurekaResults',
    HideEurekaSuggestions = 'hideEurekaSuggestions',
    HideAutocompleteSuggestions = 'hideAutocompleteSuggestions',
    HideLiveboardHeader = 'hideLiveboardHeader',
    ShowLiveboardDescription = 'showLiveboardDescription',
    ShowLiveboardTitle = 'showLiveboardTitle',
    ShowMaskedFilterChip = 'showMaskedFilterChip',
    IsLiveboardMasterpiecesEnabled = 'isLiveboardMasterpiecesEnabled',
    HiddenTabs = 'hideTabs',
    VisibleTabs = 'visibleTabs',
    HideTabPanel = 'hideTabPanel',
    HideSampleQuestions = 'hideSampleQuestions',
    WorksheetId = 'worksheet',
    Query = 'query',
    HideHomepageLeftNav = 'hideHomepageLeftNav',
    ModularHomeExperienceEnabled = 'modularHomeExperience',
    HomepageVersion = 'homepageVersion',
    ListPageVersion = 'listpageVersion',
    PendoTrackingKey = 'additionalPendoKey',
    LiveboardHeaderSticky = 'isLiveboardHeaderSticky',
    IsProductTour = 'isProductTour',
    HideSearchBarTitle = 'hideSearchBarTitle',
    HideSageAnswerHeader = 'hideSageAnswerHeader',
    HideSearchBar = 'hideSearchBar',
    ClientLogLevel = 'clientLogLevel',
    ExposeTranslationIDs = 'exposeTranslationIDs',
    OverrideNativeConsole = 'overrideConsoleLogs',
    enableAskSage = 'enableAskSage',
    CollapseSearchBarInitially = 'collapseSearchBarInitially',
    DataPanelCustomGroupsAccordionInitialState = 'dataPanelCustomGroupsAccordionInitialState',
    EnableCustomColumnGroups = 'enableCustomColumnGroups',
    DateFormatLocale = 'dateFormatLocale',
    NumberFormatLocale = 'numberFormatLocale',
    CurrencyFormat = 'currencyFormat',
    Enable2ColumnLayout = 'enable2ColumnLayout',
    IsFullAppEmbed = 'isFullAppEmbed',
    IsOnBeforeGetVizDataInterceptEnabled = 'isOnBeforeGetVizDataInterceptEnabled',
    FocusSearchBarOnRender = 'focusSearchBarOnRender',
    DisableRedirectionLinksInNewTab = 'disableRedirectionLinksInNewTab',
    HomePageSearchBarMode = 'homePageSearchBarMode',
    ShowLiveboardVerifiedBadge = 'showLiveboardVerifiedBadge',
    ShowLiveboardReverifyBanner = 'showLiveboardReverifyBanner',
    LiveboardHeaderV2 = 'isLiveboardHeaderV2Enabled',
    HideIrrelevantFiltersInTab = 'hideIrrelevantFiltersAtTabLevel',
    IsEnhancedFilterInteractivityEnabled = 'isLiveboardPermissionV2Enabled',
    SpotterEnabled = 'isSpotterExperienceEnabled',
    IsUnifiedSearchExperienceEnabled = 'isUnifiedSearchExperienceEnabled',
    OverrideOrgId = 'orgId',
    OauthPollingInterval = 'oAuthPollingInterval',
    IsForceRedirect = 'isForceRedirect',
    DataSourceId = 'dataSourceId',
    preAuthCache = 'preAuthCache',
    ShowSpotterLimitations = 'showSpotterLimitations',
    CoverAndFilterOptionInPDF = 'arePdfCoverFilterPageCheckboxesEnabled',
    PrimaryAction = 'primaryAction',
    isSpotterAgentEmbed = 'isSpotterAgentEmbed',
    IsLiveboardStylingAndGroupingEnabled = 'isLiveboardStylingAndGroupingEnabled',
    IsLazyLoadingForEmbedEnabled = 'isLazyLoadingForEmbedEnabled',
    RootMarginForLazyLoad = 'rootMarginForLazyLoad',
    LiveboardXLSXCSVDownload = 'isLiveboardXLSXCSVDownloadEnabled',
    isPNGInScheduledEmailsEnabled = 'isPNGInScheduledEmailsEnabled',
    isCentralizedLiveboardFilterUXEnabled = 'isCentralizedLiveboardFilterUXEnabled',
    isLinkParametersEnabled = 'isLinkParametersEnabled',
    EnablePastConversationsSidebar = 'enablePastConversationsSidebar',
    UpdatedSpotterChatPrompt = 'updatedSpotterChatPrompt',
}

/**
 * ThoughtSpot application pages include actions and menu commands
 * for various user-initiated operations. These actions are represented
 * as enumeration members in the SDK. To show, hide, or disable
 * specific actions in the embedded view, define the Action
 * enumeration members in the `disabledActions`, `visibleActions`,
 * or `hiddenActions` array.
 * @example
 * ```js
 * const embed = new LiveboardEmbed('#tsEmbed', {
 *    ... //other embed view config
 *    visibleActions: [Action.Save, Action.Edit, Action.Present, ActionAction.Explore],
 *    disabledActions: [Action.Download],
 *    //hiddenActions: [], // Set either this or visibleActions
 * })
 * ```
 * @example
 * ```js
 * const embed = new LiveboardEmbed('#tsEmbed', {
 *    ... //other embed view config
 *    //visibleActions: [],
 *    disabledActions: [Action.Download],
 *    hiddenActions: [Action.Edit, ActionAction.Explore],
 * })
 * ```
 * See also link:https://developers.thoughtspot.com/docs/actions[Action IDs in the SDK]
 */

export enum Action {
    /**
     * The **Save** action on an Answer or Liveboard.
     * Allows users to save the changes.
     * @example
     * ```js
     * disabledActions: [Action.Save]
     * ```
     */
    Save = 'save',
    /**
     * @hidden
     */
    Update = 'update',
    /**
     * @hidden
     */
    SaveUntitled = 'saveUntitled',
    /**
     * The **Save as View** action on the Answer
     * page. Saves an Answer as a View object in the full
     * application embedding mode.
     * @example
     * ```js
     * disabledActions: [Action.SaveAsView]
     * ```
     */
    SaveAsView = 'saveAsView',
    /**
     * The **Make a copy** action on a Liveboard or Answer
     * page. Creates a copy of the Liveboard.
     * In LiveboardEmbed, the **Make a copy** action is not available for
     * visualizations in the embedded Liveboard view.
     * In AppEmbed, the **Make a copy** action is available on both
     * Liveboards and visualizations.
     * @example
     * ```js
     * disabledActions: [Action.MakeACopy]
     * ```
     */
    MakeACopy = 'makeACopy',
    /**
     * The **Copy and Edit** action on a Liveboard.
     * This action is now replaced with `Action.MakeACopy`.
     * @example
     * ```js
     * disabledActions: [Action.EditACopy]
     * ```
     */
    EditACopy = 'editACopy',
    /**
     * The **Copy link** menu action on a Liveboard visualization.
     * Copies the visualization URL
     * @example
     * ```js
     * disabledActions: [Action.CopyLink]
     * ```
     */
    CopyLink = 'embedDocument',
    /**
     * @hidden
     */
    ResetLayout = 'resetLayout',
    /**
     * The **Schedule** menu action on a Liveboard.
     * Allows scheduling a Liveboard job, for example,
     * sending periodic notifications.
     * @example
     * ```js
     * disabledActions: [Action.Schedule]
     * ```
     */
    Schedule = 'subscription',
    /**
     * The **Manage schedules** menu action on a Liveboard.
     * Allows users to manage scheduled Liveboard jobs.
     * @example
     * ```js
     * disabledActions: [Action.SchedulesList]
     * ```
     */
    SchedulesList = 'schedule-list',
    /**
     * The **Share** action on a Liveboard, Answer, or Model.
     * Allows users to share an object with other users and groups.
     * @example
     * ```js
     * disabledActions: [Action.Share]
     * ```
     */
    Share = 'share',
    /**
     * The **Add filter** action on a Liveboard page.
     * Allows adding filters to visualizations on a Liveboard.
     * @example
     * ```js
     * disabledActions: [Action.AddFilter]
     * ```
     */
    AddFilter = 'addFilter',
    /**
     * The **Add Data Panel Objects** action on the data panel v2.
     * Allows to show action menu to add different objects (such as
     * formulas, Parameters) in data panel new experience.
     * @example
     * ```js
     * disabledActions: [Action.AddDataPanelObjects]
     * ```
     * @version SDK: 1.32.0 | ThoughtSpot: 10.0.0.cl, 10.1.0.sw
     */
    AddDataPanelObjects = 'addDataPanelObjects',
    /**
     * The filter configuration options for a Liveboard.
     * The configuration options are available when adding
     * filters on a Liveboard.
     *
     * @example
     * ```js
     * disabledActions: [Action.ConfigureFilter]
     * ```
     */
    ConfigureFilter = 'configureFilter',
    /**
     * The **Collapse data sources** icon on the Search page.
     * Collapses the panel showing data sources.
     *
     * @example
     * ```js
     * disabledActions: [Action.CollapseDataPanel]
     * ```
     * @version: SDK: 1.1.0 | ThoughtSpot Cloud: ts7.may.cl, 8.4.1.sw
     */
    CollapseDataSources = 'collapseDataSources',
    /**
     * The **Collapse data panel** icon on the Search page.
     * Collapses the data panel view.
     *
     * @version: SDK: 1.34.0 | ThoughtSpot Cloud: 10.3.0.cl
     *
     * @example
     * ```js
     * disabledActions: [Action.CollapseDataPanel]
     * ```
     */
    CollapseDataPanel = 'collapseDataPanel',
    /**
     * The **Choose sources** button on Search page.
     * Allows selecting data sources for search queries.
     * @example
     * ```js
     * disabledActions: [Action.ChooseDataSources]
     * ```
     */
    ChooseDataSources = 'chooseDataSources',
    /**
     * The **Create formula** action on a Search or Answer page.
     * Allows adding formulas to an Answer.
     * @example
     * ```js
     * disabledActions: [Action.AddFormula]
     * ```
     */
    AddFormula = 'addFormula',
    /**
     * The **Add parameter** action on a Liveboard or Answer.
     * Allows adding Parameters to a Liveboard or Answer.
     * @example
     * ```js
     * disabledActions: [Action.AddParameter]
     * ```
     */
    AddParameter = 'addParameter',
    /**
     * The **Add Column Set** action on a Answer.
     * Allows adding column sets to a Answer.
     * @example
     * ```js
     * disabledActions: [Action.AddColumnSet]
     * ```
     * @version SDK: 1.32.0 | ThoughtSpot: 10.0.0.cl, 10.1.0.sw
     */
    AddColumnSet = 'addSimpleCohort',
    /**
     * The **Add Query Set** action on a Answer.
     * Allows adding query sets to a Answer.
     * @example
     * ```js
     * disabledActions: [Action.AddQuerySet]
     * ```
     * @version SDK: 1.32.0 | ThoughtSpot: 10.0.0.cl, 10.1.0.sw
     */
    AddQuerySet = 'addAdvancedCohort',
    /**
     * @hidden
     */
    SearchOnTop = 'searchOnTop',
    /**
     * The **SpotIQ analyze** menu action on a visualization or
     * Answer page.
     * @example
     * ```js
     * disabledActions: [Action.SpotIQAnalyze]
     * ```
     */
    SpotIQAnalyze = 'spotIQAnalyze',
    /**
     * @hidden
     */
    ExplainInsight = 'explainInsight',
    /**
     * @hidden
     */
    SpotIQFollow = 'spotIQFollow',
    /**
     * The Share action for a Liveboard visualization.
     */
    ShareViz = 'shareViz',
    /**
     * @hidden
     */
    ReplaySearch = 'replaySearch',
    /**
     * The **Show underlying data** menu action on a
     * visualization or Answer page.
     * Displays detailed information and raw data
     * for a given visualization.
     * @example
     * ```js
     * disabledActions: [Action.ShowUnderlyingData]
     * ```
     */
    ShowUnderlyingData = 'showUnderlyingData',
    /**
     * The **Download** menu action on Liveboard
     * visualizations and Answers.
     * Allows downloading a visualization or Answer.
     * @example
     * ```js
     * disabledActions: [Action.DownloadAsPng]
     * ```
     */
    Download = 'download',
    /**
     * The **Download** > **PNG** menu action for charts on a Liveboard
     * or Answer page.
     * Downloads a visualization or Answer as a PNG file.
     * @example
     * ```js
     * disabledActions: [Action.DownloadAsPng]
     * ```
     */
    DownloadAsPng = 'downloadAsPng',
    /**
     *
     *The **Download PDF** action that downloads a Liveboard,
     * visualization, or Answer as a PDF file.
     *
     * **NOTE**: The **Download** > **PDF** option is available for
     * tables in visualizations and Answers.
     * @example
     * ```js
     * disabledActions: [Action.DownloadAsPdf]
     * ```
     */
    DownloadAsPdf = 'downloadAsPdf',
    /**
     * The **Download** > **CSV** menu action for tables on a Liveboard
     * or Answer page.
     * Downloads a visualization or Answer in the XLSX format.
     * @example
     * ```js
     * disabledActions: [Action.DownloadAsCsv]
     * ```
     */
    DownloadAsCsv = 'downloadAsCSV',
    /**
     * The **Download** > **XLSX** menu action for tables on a Liveboard
     * or Answer page.
     * Downloads a visualization or Answer in the XLSX format.
     * @example
     * ```js
     * disabledActions: [Action.DownloadAsXlsx]
     * ```
     */
    DownloadAsXlsx = 'downloadAsXLSX',
    /**
     * @hidden
     */
    DownloadTrace = 'downloadTrace',
    /**
     * The **Export TML** menu action on a Liveboard, Answer, and
     * the Data Workspace pages for data objects and connections.
     *
     * Allows exporting an object as a TML file.
     *
     * @example
     * ```js
     * disabledActions: [Action.ExportTML]
     * ```
     */
    ExportTML = 'exportTSL',
    /**
     * The **Import TML** menu action on the
     * *Data Workspace* > *Utilities* page.
     * Imports TML representation of ThoughtSpot objects.
     * @example
     * ```js
     * disabledActions: [Action.ImportTML]
     * ```
     */
    ImportTML = 'importTSL',
    /**
     * The **Update TML** menu action for Liveboards and Answers.
     * Updates TML representation of ThoughtSpot objects.
     * @example
     * ```js
     * disabledActions: [Action.UpdateTML]
     * ```
     */
    UpdateTML = 'updateTSL',
    /**
     * The **Edit TML** menu action for Liveboards and Answers.
     * Opens the TML editor.
     * @example
     * ```js
     * disabledActions: [Action.EditTML]
     * ```
     */
    EditTML = 'editTSL',
    /**
     * The **Present** menu action for Liveboards and Answers.
     * Allows presenting a Liveboard or visualization in
     * slideshow mode.
     * @example
     * ```js
     * disabledActions: [Action.Present]
     * ```
     */
    Present = 'present',
    /**
     * The visualization tile resize option.
     * Also available via More `...` options menu on a visualization.
     * Allows resizing visualization tiles and switching
     * between different preset layout option.
     *
     * @example
     * ```js
     * disabledActions: [Action.ToggleSize]
     * ```
     */
    ToggleSize = 'toggleSize',
    /**
     * The *Edit* action on the Liveboard page and in the
     * visualization menu.
     * Opens a Liveboard or visualization in edit mode.
     * @example
     * ```js
     * disabledActions: [Action.Edit]
     * ```
     */
    Edit = 'edit',
    /**
     * The text edit option for Liveboard and visualization titles.
     * @example
     * ```js
     * disabledActions: [Action.EditTitle]
     * ```
     */
    EditTitle = 'editTitle',
    /**
     * The **Delete** action on a Liveboard, *Liveboards* and
     * *Answers* list pages in full application embedding.
     *
     * @example
     * ```js
     * disabledActions: [Action.Remove]
     * ```
     */
    Remove = 'delete',
    /**
     * @hidden
     */
    Ungroup = 'ungroup',
    /**
     * @hidden
     */
    Describe = 'describe',
    /**
     * @hidden
     */
    Relate = 'relate',
    /**
     * @hidden
     */
    CustomizeHeadlines = 'customizeHeadlines',
    /**
     * @hidden
     */
    PinboardInfo = 'pinboardInfo',
    /**
     * The **Show Liveboard details** menu action on a Liveboard.
     * Displays details such as the name, description, and
     * author of the Liveboard, and timestamp of Liveboard creation
     * and update.
     * @example
     * ```js
     * disabledActions: [Action.LiveboardInfo]
     * ```
     */
    LiveboardInfo = 'pinboardInfo',
    /**
     * @hidden
     */
    SendAnswerFeedback = 'sendFeedback',
    /**
     * @hidden
     */
    DownloadEmbraceQueries = 'downloadEmbraceQueries',
    /**
     * The **Pin** menu action on an Answer or
     * Search results page.
     * @example
     * ```js
     * disabledActions: [Action.Pin]
     * ```
     */
    Pin = 'pin',
    /**
     * @hidden
     */
    AnalysisInfo = 'analysisInfo',
    /**
     * The **Schedule** menu action on a Liveboard.
     * Allows scheduling a Liveboard job.
     * @example
     * ```js
     * disabledActions: [Action.Subscription]
     * ```
     */
    Subscription = 'subscription',
    /**
     * The **Explore** action on Liveboard visualizations
     * @example
     * ```js
     * disabledActions: [Action.Explore]
     * ```
     */
    Explore = 'explore',
    /**
     * The contextual menu action to include a specific data point
     * when drilling down a table or chart on an Answer.
     *
     * @example
     * ```js
     * disabledActions: [Action.DrillInclude]
     * ```
     */

    DrillInclude = 'context-menu-item-include',
    /**
     * The contextual menu action to exclude a specific data point
     * when drilling down a table or chart on an Answer.
     * @example
     * ```js
     * disabledActions: [Action.DrillInclude]
     * ```
     */
    DrillExclude = 'context-menu-item-exclude',
    /**
     * The **Copy to clipboard** menu action on tables in an Answer
     * or Liveboard.
     * Copies the selected data point.
     * @example
     * ```js
     * disabledActions: [Action.CopyToClipboard]
     * ```
     */
    CopyToClipboard = 'context-menu-item-copy-to-clipboard',
    CopyAndEdit = 'context-menu-item-copy-and-edit',
    /**
     * @hidden
     */
    DrillEdit = 'context-menu-item-edit',
    EditMeasure = 'context-menu-item-edit-measure',
    Separator = 'context-menu-item-separator',
    /**
     * The **Drill down** menu action on Answers and Liveboard
     * visualizations.
     * Allows drilling down to a specific data point on a chart or table.
     * @example
     * ```js
     * disabledActions: [Action.DrillDown]
     * ```
     */
    DrillDown = 'DRILL',
    /**
     * The request access action on Liveboards.
     * Allows users with view permissions to request edit access to a Liveboard.
     * @example
     * ```js
     * disabledActions: [Action.RequestAccess]
     * ```
     */
    RequestAccess = 'requestAccess',
    /**
     * The **Query visualizer** and **Query SQL** buttons in
     * Query details panel of the Answer page.
     *
     * **Query visualizer** - Displays the tables
     * and filters used in a search query.
     * **Query SQL** - Displays the SQL statements used
     * in a search query to fetch data.
     * @example
     * ```js
     * disabledActions: [Action.QueryDetailsButtons]
     * ```
     */
    QueryDetailsButtons = 'queryDetailsButtons',
    /**
     * The **Delete** action for Answers in the full application
     * embedding mode.
     * @example
     * ```js
     * disabledActions: [Action.AnswerDelete]
     * ```
     * @version SDK: 1.9.0 | ThoughtSpot: 8.1.0.cl, 8.4.1.sw
     */
    AnswerDelete = 'onDeleteAnswer',
    /**
     * The chart switcher icon on Answer page and
     * visualizations in edit mode.
     * Allows switching to the table or chart mode
     * when editing a visualization.
     * @example
     * ```js
     * disabledActions: [Action.AnswerChartSwitcher]
     * ```
     * @version SDK: 1.9.0 | ThoughtSpot: 8.1.0.cl, 8.4.1.sw
     */
    AnswerChartSwitcher = 'answerChartSwitcher',
    /**
     * The Favorites icon (*) for Answers,
     * Liveboard, and data objects like Model,
     * Tables and Views.
     * Allows adding an object to the user's favorites list.
     * @example
     * ```js
     * disabledActions: [Action.AddToFavorites]
     * ```
     * @version SDK: 1.9.0 | ThoughtSpot: 8.1.0.cl, 8.4.1.sw
     */
    AddToFavorites = 'addToFavorites',
    /**
     * The edit icon on Liveboards (Classic experience).
     * @example
     * ```js
     * disabledActions: [Action.EditDetails]
     * ```
     * @version SDK: 1.9.0 | ThoughtSpot: 8.1.0.cl, 8.4.1.sw
     */
    EditDetails = 'editDetails',
    /**
     * The *Create alert* action for KPI charts.
     * Allows users to schedule threshold-based alerts
     * for KPI charts.
     * @example
     * ```js
     * disabledActions: [Action.CreateMonitor]
     * ```
     * @version SDK: 1.11.0 | ThoughtSpot: 8.3.0.cl, 8.4.1.sw
     */
    CreateMonitor = 'createMonitor',
    /**
     * @deprecated
     * Reports errors
     * @example
     * ```js
     * disabledActions: [Action.ReportError]
     * ```
     * @version SDK: 1.11.1 | ThoughtSpot: 8.3.0.cl, 8.4.1.sw
     */
    ReportError = 'reportError',
    /**
     * The **Sync to sheets** action on Answers and Liveboard visualizations.
     * Allows sending data to a Google Sheet.
     * @example
     * ```js
     * disabledActions: [Action.SyncToSheets]
     * ```
     * @version SDK: 1.18.0| ThoughtSpot: 8.10.0.cl, 9.0.1.sw
     */
    SyncToSheets = 'sync-to-sheets',
    /**
     * The **Sync to other apps** action on Answers and Liveboard visualizations.
     * Allows sending data to third-party apps like Slack, Salesforce,
     * Microsoft Teams, and so on.
     * @example
     * ```js
     * disabledActions: [Action.SyncToOtherApps]
     * ```
     * @version SDK: 1.18.0| ThoughtSpot: 8.10.0.cl, 9.0.1.sw
     */
    SyncToOtherApps = 'sync-to-other-apps',
    /**
     * The **Manage pipelines** action on Answers and Liveboard visualizations.
     * Allows users to manage data sync pipelines to third-party apps.
     * @example
     * ```js
     * disabledActions: [Action.ManagePipelines]
     * ```
     * @version SDK: 1.18.0| ThoughtSpot: 8.10.0.cl, 9.0.1.sw
     */
    ManagePipelines = 'manage-pipeline',
    /**
     * The **Filter** action on Liveboard visualizations.
     * Allows users to apply cross-filters on a Liveboard.
     * @example
     * ```js
     * disabledActions: [Action.CrossFilter]
     * ```
     * @version SDK: 1.21.0 | ThoughtSpot: 9.2.0.cl, 9.8.0.sw
     */
    CrossFilter = 'context-menu-item-cross-filter',
    /**
     * The **Sync to Slack** action on Liveboard visualizations.
     * Allows sending data to third-party apps Slack
     * @example
     * ```js
     * disabledActions: [Action.SyncToSlack]
     * ```
     * @version @version SDK : 1.32.0 | ThoughtSpot Cloud: 10.1.0.cl
     */
    SyncToSlack = 'syncToSlack',
    /**
     * The **Sync to Teams** action on Liveboard visualizations.
     * Allows sending data to third-party apps Team
     * @example
     * ```js
     * disabledActions: [Action.SyncToTeams]
     * ```
     * @version @version SDK : 1.32.0 | ThoughtSpot Cloud: 10.1.0.cl
     */
    SyncToTeams = 'syncToTeams',
    /**
     * The **Remove** action that appears when cross filters are applied
     * on a Liveboard.
     * Removes filters applied o a visualization.
     * @example
     * ```js
     * disabledActions: [Action.RemoveCrossFilter]
     * ```
     * @version SDK: 1.21.0 | ThoughtSpot: 9.2.0.cl, 9.5.1.sw
     */
    RemoveCrossFilter = 'context-menu-item-remove-cross-filter',
    /**
     * The **Aggregate** option in the chart axis or the
     * table column customization menu.
     * Provides aggregation options to analyze the data on a chart or table.
     * @example
     * ```js
     * disabledActions: [Action.AxisMenuAggregate]
     * ```
     * @version SDK: 1.21.0 | ThoughtSpot: 9.2.0.cl, 9.5.1.sw
     */
    AxisMenuAggregate = 'axisMenuAggregate',
    /**
     * The **Time bucket** option in the chart axis or table column
     * customization menu.
     * Allows defining time metric for date comparison.
     * @example
     * ```js
     * disabledActions: [Action.AxisMenuTimeBucket]
     * ```
     * @version SDK: 1.21.0 | ThoughtSpot: 9.2.0.cl, 9.5.1.sw
     */
    AxisMenuTimeBucket = 'axisMenuTimeBucket',
    /**
     * The **Filter** action in the chart axis or table column
     * customization menu.
     * Allows adding, editing, or removing filters.
     *
     * @example
     * ```js
     * disabledActions: [Action.AxisMenuFilter]
     * ```
     * @version SDK: 1.21.0 | ThoughtSpot: 9.2.0.cl, 9.5.1.sw
     */
    AxisMenuFilter = 'axisMenuFilter',
    /**
     * The **Conditional formatting** action on chart or table.
     * Allows adding rules for conditional formatting of data
     * points on a chart or table.
     * @example
     * ```js
     * disabledActions: [Action.AxisMenuConditionalFormat]
     * ```
     * @version SDK: 1.21.0 | ThoughtSpot: 9.2.0.cl, 9.5.1.sw
     */
    AxisMenuConditionalFormat = 'axisMenuConditionalFormat',
    /**
     * The **Sort** menu action on a table or chart axis
     * Sorts data in ascending or descending order.
     * Allows adding, editing, or removing filters.
     * @example
     * ```js
     * disabledActions: [Action.AxisMenuConditionalFormat]
     * ```
     * @version SDK: 1.21.0 | ThoughtSpot: 9.2.0.cl, 9.5.1.sw
     */
    AxisMenuSort = 'axisMenuSort',
    /**
     * The **Group** option in the chart axis or table column
     * customization menu.
     * Allows grouping data points if the axes use the same
     * unit of measurement and a similar scale.
     * @example
     * ```js
     * disabledActions: [Action.AxisMenuGroup]
     * ```
     * @version SDK: 1.21.0 | ThoughtSpot: 9.2.0.cl, 9.5.1.sw
     */
    AxisMenuGroup = 'axisMenuGroup',
    /**
     * The **Position** option in the axis customization menu.
     * Allows changing the position of the axis to the
     * left or right side of the chart.
     * @example
     * ```js
     * disabledActions: [Action.AxisMenuPosition]
     * ```
     * @version SDK: 1.21.0 | ThoughtSpot: 9.2.0.cl, 9.5.1.sw
     */
    AxisMenuPosition = 'axisMenuPosition',
    /**
     * The **Rename** option in the chart axis or table column customization menu.
     * Renames the axis label on a chart or the column header on a table.
     * @example
     * ```js
     * disabledActions: [Action.AxisMenuRename]
     * ```
     * @version SDK: 1.21.0 | ThoughtSpot: 9.2.0.cl, 9.5.1.sw
     */
    AxisMenuRename = 'axisMenuRename',
    /**
     * The **Edit** action in the axis customization menu.
     * Allows editing the axis name, position, minimum and maximum values,
     * and format of a column.
     * @example
     * ```js
     * disabledActions: [Action.AxisMenuEdit]
     * ```
     * @version SDK: 1.21.0 | ThoughtSpot: 9.2.0.cl, 9.5.1.sw
     */
    AxisMenuEdit = 'axisMenuEdit',
    /**
     * The **Number format** action to customize the format of
     * the data labels on a chart or table.
     * @example
     * ```js
     * disabledActions: [Action.AxisMenuNumberFormat]
     * ```
     * @version SDK: 1.21.0 | ThoughtSpot: 9.2.0.cl, 9.5.1.sw
     */
    AxisMenuNumberFormat = 'axisMenuNumberFormat',
    /**
     * The **Text wrapping** action on a table.
     * Wraps or clips column text on a table.
     * @example
     * ```js
     * disabledActions: [Action.AxisMenuTextWrapping]
     * ```
     * @version SDK: 1.21.0 | ThoughtSpot: 9.2.0.cl, 9.5.1.sw
     */
    AxisMenuTextWrapping = 'axisMenuTextWrapping',
    /**
     * The **Remove** action in the chart axis or table column
     * customization menu.
     * Removes the data labels from a chart or the column of a
     * table visualization.
     * @example
     * ```js
     * disabledActions: [Action.AxisMenuRemove]
     * ```
     * @version SDK: 1.21.0 | ThoughtSpot: 9.2.0.cl, 9.5.1.sw
     */
    AxisMenuRemove = 'axisMenuRemove',
    /**
     * @hidden
     */
    InsertInToSlide = 'insertInToSlide',
    /**
     * The **Rename** menu action on Liveboards and visualizations.
     * Allows renaming a Liveboard or visualization.
     * @example
     * ```js
     * disabledActions: [Action.RenameModalTitleDescription]
     * ```
     * @version SDK: 1.23.0 | ThoughtSpot: 9.4.0.cl, 9.8.0.sw
     */
    RenameModalTitleDescription = 'renameModalTitleDescription',
    /**
     * The *Request verification* action on a Liveboard.
     * Initiates a request for Liveboard verification.
     * @example
     * ```js
     * disabledActions: [Action.RequestVerification]
     * ```
     * @version SDK: 1.25.0 | ThoughtSpot: 9.6.0.cl, 10.1.0.sw
     */
    RequestVerification = 'requestVerification',
    /**
     *
     * Allows users to mark a Liveboard as verified.
     * @example
     * ```js
     * disabledActions: [Action.MarkAsVerified]
     * ```
     * @version SDK: 1.25.0 | ThoughtSpot: 9.6.0.cl, 10.1.0.sw
     */
    MarkAsVerified = 'markAsVerified',
    /**
     * The **Add Tab** action on a Liveboard.
     * Allows adding a new tab to a Liveboard view.
     * @example
     * ```js
     * disabledActions: [Action.AddTab]
     * ```
     * @version SDK: 1.26.0 | ThoughtSpot: 9.7.0.cl, 9.8.0.sw
     */
    AddTab = 'addTab',
    /**
     *
     *Initiates contextual change analysis on KPI charts.
     * @example
     * ```js
     * disabledActions: [Action.EnableContextualChangeAnalysis]
     * ```
     * @version SDK: 1.25.0 | ThoughtSpot Cloud: 9.6.0.cl
     */
    EnableContextualChangeAnalysis = 'enableContextualChangeAnalysis',
    /**
     * Action ID to hide or disable Iterative Change Analysis option
     * on contextual change analysis  Inisght charts context menu
     *
     * @example
     * ```js
     * disabledActions: [Action.EnableIterativeChangeAnalysis]
     * ```
     * @version SDK: 1.41.0 | ThoughtSpot Cloud: 9.12.0.cl
     */
    EnableIterativeChangeAnalysis = 'enableIterativeChangeAnalysis',
    /**
     * Action ID to hide or disable Natural Language Search query.
     *
     * @example
     * ```js
     * disabledActions: [Action.ShowSageQuery]
     * ```
     * @version SDK: 1.26.0 | ThoughtSpot Cloud: 9.7.0.cl
     */
    ShowSageQuery = 'showSageQuery',
    /**
     *
     * Action ID to hide or disable the edit option for the
     * results generated from the
     * Natural Language Search query.
     *
     * @example
     * ```js
     * disabledActions: [Action.EditSageAnswer]
     * ```
     * @version SDK: 1.26.0 | ThoughtSpot Cloud: 9.7.0.cl
     */
    EditSageAnswer = 'editSageAnswer',
    /**
     * The feedback widget for AI-generated Answers.
     * Allows users to send feedback on the Answers generated
     * from a Natural Language Search query.
     *
     * @example
     * ```js
     * disabledActions: [Action.SageAnswerFeedback]
     * ```
     * @version SDK: 1.26.0 | ThoughtSpot: 9.7.0.cl
     */
    SageAnswerFeedback = 'sageAnswerFeedback',
    /**
     *
     * @example
     * ```js
     * disabledActions: [Action.ModifySageAnswer]
     * ```
     * @version SDK: 1.26.0 | ThoughtSpot: 9.7.0.cl
     */
    ModifySageAnswer = 'modifySageAnswer',
    /**
     * The **Move to Tab** menu action on visualizations in Liveboard edit mode.
     * Allows moving a visualization to a different tab.
     * @example
     * ```js
     * disabledActions: [Action.MoveToTab]
     * ```
     */
    MoveToTab = 'onContainerMove',
    /**
     * The **Manage Alerts** menu action on KPI visualizations.
     * Allows creating, viewing, and editing monitor
     * alerts for a KPI chart.
     *
     * @example
     * ```js
     * disabledActions: [Action.ManageMonitor]
     * ```
     */
    ManageMonitor = 'manageMonitor',
    /**
     * The Liveboard Personalised Views dropdown.
     * Allows navigating to a personalized Liveboard View.
     *  @example
     * ```js
     * disabledActions: [Action.PersonalisedViewsDropdown]
     * ```
     *  @version SDK : 1.26.0 | ThoughtSpot: 9.7.0.cl, 10.1.0.sw
     */
    PersonalisedViewsDropdown = 'personalisedViewsDropdown',
    /**
     * Action ID for show or hide the user details on a
     * Liveboard (Recently visited / social proof)
     *  @example
     * ```js
     * disabledActions: [Action.LiveboardUsers]
     * ```
     *  @version SDK : 1.26.0 | ThoughtSpot: 9.7.0.cl, 10.1.0.sw
     */
    LiveboardUsers = 'liveboardUsers',

    /**
     * Action ID for the Parent TML action
     * The parent action **TML** must be included to access TML-related options
     * within the cascading menu (specific to the Answer page)
     * @example
     * ```js
     * // to include specific TML actions
     * visibleActions: [Action.TML, Action.ExportTML, Action.EditTML]
     *
     * ```
     * @example
     * ```js
     * hiddenAction: [Action.TML] // hide all TML actions
     * disabledActions: [Action.TML] // to disable all TML actions
     * ```
     * @version SDK : 1.28.3 | ThoughtSpot: 9.12.0.cl, 10.1.0.sw
     */
    TML = 'tml',
    /**
     * The **Create Liveboard* action on
     * the Liveboards page and the Pin modal.
     * Allows users to create a Liveboard.
     *
     * @example
     * ```js
     * hiddenAction: [Action.CreateLiveboard]
     * disabledActions: [Action.CreateLiveboard]
     * ```
     * @version SDK: 1.32.0 | ThoughtSpot: 10.1.0.cl, 10.1.0.sw
     */
    CreateLiveboard = 'createLiveboard',

    /**
     * Action ID for to hide or disable the
     * Verified Liveboard banner.
     *  @example
     * ```js
     * hiddenAction: [Action.VerifiedLiveboard]
     * ```
     *  @version SDK: 1.29.0 | ThoughtSpot: 9.10.0.cl, 10.1.0.sw
     */
    VerifiedLiveboard = 'verifiedLiveboard',

    /**
     * Action ID for the *Ask Sage* In Natural Language Search embed,
     * *Spotter* in Liveboard, full app, and Spotter embed.
     *
     * Allows initiating a conversation with ThoughtSpot AI analyst.
     *
     *  @example
     * ```js
     * hiddenAction: [Action.AskAi]
     * ```
     *  @version SDK: 1.29.0 | ThoughtSpot Cloud: 9.12.0.cl
     */
    AskAi = 'AskAi',

    /**
     * The **Add KPI to Watchlist** action on Home page watchlist.
     * Adds a KPI chart to the watchlist on the Home page.
     * @example
     * ```js
     * disabledActions: [Action.AddToWatchlist]
     * ```
     * @version SDK : 1.27.9 | ThoughtSpot Cloud: 9.12.5.cl
     */
    AddToWatchlist = 'addToWatchlist',

    /**
     * The **Remove from watchlist** menu action on KPI watchlist.
     * Removes a KPI chart from the watchlist on the Home page.
     * @example
     * ```js
     * disabledActions: [Action.RemoveFromWatchlist]
     * ```
     * @version SDK : 1.27.9 | ThoughtSpot: 9.12.5.cl
     */
    RemoveFromWatchlist = 'removeFromWatchlist',
    /**
     * The **Organize Favourites** action on Homepage
     * *Favorites* module.
     *
     * @example
     * ```js
     * disabledActions: [Action.OrganiseFavourites]
     * ```
     * @version SDK : 1.32.0 | ThoughtSpot: 10.0.0.cl
     */
    OrganiseFavourites = 'organiseFavourites',

    /**
     * The **AI Highlights** action on a Liveboard.
     *
     *  @example
     * ```js
     * hiddenAction: [Action.AIHighlights]
     * ```
     *  @version SDK: 1.27.10 | ThoughtSpot Cloud: 9.12.5.cl
     */
    AIHighlights = 'AIHighlights',

    /**
     * The *Edit* action on the *Liveboard Schedules* page
     * (new Homepage experience).
     * Allows editing Liveboard schedules.
     *
     * @example
     * ```js
     * disabledActions: [Action.EditScheduleHomepage]
     * ```
     *  @version SDK: 1.34.0 | ThoughtSpot Cloud: 10.3.0.cl
     */
    EditScheduleHomepage = 'editScheduleHomepage',

    /**
     * The *Pause* action on the *Liveboard Schedules* page
     * Pauses a scheduled Liveboard job.
     * @example
     * ```js
     * disabledActions: [Action.PauseScheduleHomepage]
     * ```
     *  @version SDK: 1.34.0 | ThoughtSpot Cloud: 10.3.0.cl
     */
    PauseScheduleHomepage = 'pauseScheduleHomepage',

    /**
     * The **View run history** action **Liveboard Schedules** page.
     * Allows viewing schedule run history.
     * @example
     * ```js
     * disabledActions: [Action.ViewScheduleRunHomepage]
     * ```
     *  @version SDK: 1.34.0 | ThoughtSpot: 10.3.0.cl
     */
    ViewScheduleRunHomepage = 'viewScheduleRunHomepage',

    /**
     * Action ID to hide or disable the
     * unsubscribe option for Liveboard schedules.
     * @example
     * ```js
     * disabledActions: [Action.UnsubscribeScheduleHomepage]
     * ```
     *  @version SDK: 1.34.0 | ThoughtSpot: 10.3.0.cl
     */
    UnsubscribeScheduleHomepage = 'unsubscribeScheduleHomepage',

    /**
     * The **Manage Tags** action on Homepage Favourite Module.
     * @example
     * ```js
     * disabledActions: [Action.ManageTags]
     * ```
     * @version SDK : 1.34.0 | ThoughtSpot Cloud: 10.3.0.cl
     */
    ManageTags = 'manageTags',

    /**
     * The **Delete** action on the **Liveboard Schedules* page.
     * Deletes a Liveboard schedule.
     * @example
     * ```js
     * disabledActions: [Action.DeleteScheduleHomepage]
     * ```
     *  @version SDK: 1.34.0 | ThoughtSpot: 10.3.0.cl
     */
    DeleteScheduleHomepage = 'deleteScheduleHomepage',

    /**
     * The **Analyze CTA** action on KPI chart.
     * @example
     * ```js
     * disabledActions: [Action.KPIAnalysisCTA]
     * ```
     *  @version SDK: 1.34.0 | ThoughtSpot Cloud: 10.3.0.cl
     */
    KPIAnalysisCTA = 'kpiAnalysisCTA',
    /**
     * Action ID for disabling chip reorder in Answer and Liveboard
     * @example
     * ```js
     * const disabledActions = [Action.DisableChipReorder]
     * ```
     * @version SDK: 1.36.0 | ThoughtSpot Cloud: 10.6.0.cl
     */
    DisableChipReorder = 'disableChipReorder',

    /**
     * Action ID to show, hide, or disable filters
     * in a Liveboard tab.
     *
     *  @example
     * ```js
     * hiddenAction: [Action.ChangeFilterVisibilityInTab]
     * ```
     *  @version SDK: 1.36.0 | ThoughtSpot Cloud: 10.6.0.cl
     */
    ChangeFilterVisibilityInTab = 'changeFilterVisibilityInTab',

    /**
     * The **Preview data** button on the Spotter interface.
     * Allows previewing the data used for Spotter queries.
     *
     *  @example
     * ```js
     * hiddenAction: [Action.PreviewDataSpotter]
     * ```
     *  @version SDK: 1.36.0 | ThoughtSpot Cloud: 10.6.0.cl
     */
    PreviewDataSpotter = 'previewDataSpotter',

    /**
     * The **Reset** link on the Spotter interface.
     * Resets the conversation with Spotter.
     *
     *  @example
     * ```js
     * hiddenAction: [Action.ResetSpotterChat]
     * ```
     *  @version SDK: 1.36.0 | ThoughtSpot Cloud: 10.6.0.cl
     */
    ResetSpotterChat = 'resetSpotterChat',
    /**
     * Action ID for hide or disable the
     * Spotter feedback widget.
     *
     *  @example
     * ```js
     * hiddenAction: [Action.SpotterFeedback]
     * ```
     *  @version SDK: 1.36.0 | ThoughtSpot Cloud: 10.6.0.cl
     */
    SpotterFeedback = 'spotterFeedback',
    /**
     * Action ID for hide or disable
     * the previous prompt edit option in Spotter.
     *
     *  @example
     * ```js
     * hiddenAction: [Action.EditPreviousPrompt]
     * ```
     *  @version SDK: 1.36.0 | ThoughtSpot Cloud: 10.6.0.cl
     */
    EditPreviousPrompt = 'editPreviousPrompt',
    /**
     * Action ID for hide or disable
     * the previous prompt deletion option in Spotter.
     *
     *  @example
     * ```js
     * hiddenAction: [Action.DeletePreviousPrompt]
     * ```
     *  @version SDK: 1.36.0 | ThoughtSpot Cloud: 10.6.0.cl
     */
    DeletePreviousPrompt = 'deletePreviousPrompt',
    /**
     * Action ID for hide or disable editing tokens generated from
     * Spotter results.
     *  @example
     * ```js
     * hiddenAction: [Action.EditTokens]
     * ```
     *  @version SDK: 1.36.0 | ThoughtSpot Cloud: 10.6.0.cl
     */
    EditTokens = 'editTokens',
    /**
     * Action ID for hiding rename option for Column rename
     *  @example
     * ```js
     * hiddenAction: [Action.ColumnRename]
     * ```
     *  @version SDK: 1.37.0 | ThoughtSpot Cloud: 10.8.0.cl
     */
    ColumnRename = 'columnRename',
    /**
     * Action ID for hide checkboxes for include or exclude
     * cover and filter pages in the Liveboard PDF
     *  @example
     * ```js
     * hiddenAction: [Action.CoverAndFilterOptionInPDF]
     * ```
     *  @version SDK: 1.37.0 | ThoughtSpot Cloud: 10.8.0.cl
     */
    CoverAndFilterOptionInPDF = 'coverAndFilterOptionInPDF',
    /**
     * Action ID for hide or disable the
     * Spotter in conversation training widget.
     * The Add to Coaching feature is currently in beta
     * and is disabled by default on embed deployments.
     * To enable this feature on your instance,
     * contact ThoughtSpot Support.
     *  @example
     * ```js
     * hiddenAction: [Action.InConversationTraining]
     * disabledActions: [Action.InConversationTraining]
     *
     * ```
     *  @version SDK: 1.39.0 | ThoughtSpot Cloud: 10.10.0.cl
     */
    InConversationTraining = 'InConversationTraining',
    /**
     * Action ID to hide the warnings banner in
     * Spotter results. It's an EA feature and
     * handled by LD.
     *  @example
     * ```js
     * hiddenAction: [Action.SpotterWarningsBanner]
     * ```
     *  @version SDK: 1.41.0 | ThoughtSpot Cloud: 10.13.0.cl
     */
    SpotterWarningsBanner = 'SpotterWarningsBanner',
    /**
     * Action ID to hide the warnings border on the knowledge
     * card in Spotter results. It's an EA feature and
     * handled by LD.
     *  @example
     * ```js
     * hiddenAction: [Action.SpotterWarningsOnTokens]
     * ```
     *  @version SDK: 1.41.0 | ThoughtSpot Cloud: 10.13.0.cl
     */
    SpotterWarningsOnTokens = 'SpotterWarningsOnTokens',
    /**
     * Action ID to disable the click event handler on knowledge
     * card in Spotter results. It's an EA feature and
     * handled by LD.
     *  @example
     * ```js
     * hiddenAction: [Action.SpotterTokenQuickEdit]
     * ```
     *  @version SDK: 1.41.0 | ThoughtSpot Cloud: 10.13.0.cl
     */
    SpotterTokenQuickEdit = 'SpotterTokenQuickEdit',
    /**
     * The **PNG screenshot in email** option in the schedule email dialog.
     * Includes a PNG screenshot in the notification email body.
     * @example
     * ```js
     * disabledActions: [Action.PngScreenshotInEmail]
     * ```
     * ```
     *  @version SDK: 1.42.0 | ThoughtSpot Cloud: 10.14.0.cl
     */
    PngScreenshotInEmail = 'pngScreenshotInEmail',
    /**
     * The **Remove attachment** action in the schedule email dialog.
     * Removes an attachment from the email configuration.
     * @example
     * ```js
     * disabledActions: [Action.RemoveAttachment]
     * ```
     * ```
     * ```
     *  @version SDK: 1.42.0 | ThoughtSpot Cloud: 10.14.0.cl
     */
    RemoveAttachment = 'removeAttachment',
    /**
     * The **Style panel** on a Liveboard.
     * Controls the visibility of the Liveboard style panel.
     * @example
     * ```js
     * hiddenActions: [Action.LiveboardStylePanel]
     * ```
     * @version SDK: 1.43.0 | ThoughtSpot Cloud: 10.15.0.cl
     */
    LiveboardStylePanel = 'liveboardStylePanel',
    /**
     * The **Move to Group** menu action on a Liveboard.
     * Allows moving a visualization to a different group.
     * @example
     * ```js
     * disabledActions: [Action.MoveToGroup]
     * ```
     * @version SDK: 1.44.0 | ThoughtSpot Cloud: 26.2.0.cl
     */
    MoveToGroup = 'moveToGroup',
    /**
     * The **Move out of Group** menu action on a Liveboard.
     * Allows moving a visualization out of a group.
     * @example
     * ```js
     * disabledActions: [Action.MoveOutOfGroup]
     * ```
     * @version SDK: 1.44.0 | ThoughtSpot Cloud: 26.2.0.cl
     */
    MoveOutOfGroup = 'moveOutOfGroup',
    /**
     * The **Create Group** menu action on a Liveboard.
     * Allows creating a new group.
     * @example
     * ```js
     * disabledActions: [Action.CreateGroup]
     * ```
     * @version SDK: 1.44.0 | ThoughtSpot Cloud: 26.2.0.cl
     */
    CreateGroup = 'createGroup',
    /**
     * The **Ungroup Liveboard Group** menu action on a Liveboard.
     * Allows ungrouping a liveboard group.
     * @example
     * ```js
     * disabledActions: [Action.UngroupLiveboardGroup]
     * ```
     * @version SDK: 1.44.0 | ThoughtSpot Cloud: 26.2.0.cl
     */
    UngroupLiveboardGroup = 'ungroupLiveboardGroup',
}
export interface AnswerServiceType {
    getAnswer?: (offset: number, batchSize: number) => any;
}

export enum PrefetchFeatures {
    FullApp = 'FullApp',
    SearchEmbed = 'SearchEmbed',
    LiveboardEmbed = 'LiveboardEmbed',
    VizEmbed = 'VizEmbed',
}

/**
 * Enum for options to change context trigger.
 * The `BOTH_CLICKS` option is available from 10.8.0.cl.
 */
export enum ContextMenuTriggerOptions {
    LEFT_CLICK = 'left-click',
    RIGHT_CLICK = 'right-click',
    BOTH_CLICKS = 'both-clicks',
}

export interface ColumnValue {
    column: {
        id: string;
        name: string;
        dataType: string;
        [key: string]: any;
    };
    value:
        | string
        | number
        | boolean
        | {
              v: {
                  s: number;
                  e: number;
              };
          };
}

export interface VizPoint {
    selectedAttributes: ColumnValue[];
    selectedMeasures: ColumnValue[];
}

/**
 * @group Events
 */
export interface CustomActionPayload {
    contextMenuPoints?: {
        clickedPoint: VizPoint;
        selectedPoints: VizPoint[];
    };
    embedAnswerData: {
        name: string;
        id: string;
        sources: {
            header: {
                guid: string;
            };
        };
        columns: any[];
        data: any[];
        [key: string]: any;
    };
    session: SessionInterface;
    vizId?: string;
}

export interface CustomAction {
    name: string;
    id: string;
    position: CustomActionsPosition;
    target: CustomActionTarget;
    metadataIds?: {
        answerIds?: string[];
        liveboardIds?: string[];
        vizIds?: string[];
    };
    dataModelIds?: {
        modelIds?: string[];
        modelColumnNames?: string[];
    };
    orgIds?: string[];
    groupIds?: string[];
}

/**
 * Enum options to show custom actions at different
 * positions in the application.
 */
export enum CustomActionsPosition {
    PRIMARY = 'PRIMARY',
    MENU = 'MENU',
    CONTEXTMENU = 'CONTEXTMENU',
}

/**
 * Enum options to mention the target of the custom action.
 */
export enum CustomActionTarget {
    LIVEBOARD = 'LIVEBOARD',
    VIZ = 'VIZ',
    ANSWER = 'ANSWER',
    SPOTTER = 'SPOTTER',
}

/**
 * Enum options to show or suppress Visual Embed SDK and
 * ThoughtSpot application logs in the console output.
 * This attribute doesn't support suppressing
 * browser warnings or errors.
 */

export enum LogLevel {
    /**
     * No application or SDK-related logs will be logged
     * in the console output.
     * @example
     * ```js
     * init({
     *   ... //other embed view config,
     *  logLevel: LogLevel.SILENT,
     * })
     * ```
     * @version SDK: 1.26.7 | ThoughtSpot Cloud: 9.10.0.cl
     */
    SILENT = 'SILENT',
    /**
     * Log only errors in the console output.
     * @example
     * ```js
     * init({
     *   ... //other embed view config,
     *  logLevel: LogLevel.ERROR,
     * })
     * ```
     * @version SDK: 1.26.7 | ThoughtSpot Cloud: 9.10.0.cl
     */
    ERROR = 'ERROR',
    /**
     * Log only warnings and errors in the console output.
     * @example
     * ```js
     * init({
     *   ... //other embed view config,
     *  logLevel: LogLevel.WARN,
     * })
     * ```
     * @version SDK: 1.26.7 | ThoughtSpot Cloud: 9.10.0.cl
     */
    WARN = 'WARN',
    /**
     * Log only the information alerts, warnings, and errors
     * in the console output.
     * @example
     * ```js
     * init({
     *   ... //other embed view config,
     *  logLevel: LogLevel.INFO,
     * })
     * ```
     * @version SDK: 1.26.7 | ThoughtSpot Cloud: 9.10.0.cl
     */
    INFO = 'INFO',

    /**
     * Log debug messages, warnings, information alerts,
     * and errors in the console output.
     * @example
     * ```js
     * init({
     *   ... //other embed view config,
     *  logLevel: LogLevel.DEBUG,
     * })
     * ```
     * @version SDK: 1.26.7 | ThoughtSpot Cloud: 9.10.0.cl
     */
    DEBUG = 'DEBUG',
    /**
     * All logs will be logged in the browser console.
     * @example
     * ```js
     * init({
     *   ... //other embed view config,
     *  logLevel: LogLevel.TRACE,
     * })
     * ```
     * @version SDK: 1.26.7 | ThoughtSpot Cloud: 9.10.0.cl
     */
    TRACE = 'TRACE',
}

/**
 * Error types emitted by embedded components.
 * 
 * These enum values categorize different types of errors that can occur during
 * the lifecycle of an embedded ThoughtSpot component. Use these values to implement
 * specific error handling logic based on the error category.
 * 
 * @see {@link EmbedErrorDetailsEvent} - The error event object structure
 * @see {@link EmbedEvent.Error} - The event that emits these errors
 * @version SDK: 1.44.2 | ThoughtSpot: 26.2.0.cl
 * @group Error Handling
 */
export enum ErrorDetailsTypes {
    /** API call failure */
    API = 'API',
    /** General validation error */
    VALIDATION_ERROR = 'VALIDATION_ERROR',
    /** Network connectivity or request error */
    NETWORK = 'NETWORK',
}

/**
 * Specific error codes for embedded component errors.
 * 
 * These codes provide granular identification of errors that occur in embedded components.
 * They are returned in the {@link EmbedErrorDetailsEvent.code} property and allow for
 * precise error handling and debugging.
 * 
 * The codes are organized into categories:
 * - **Worksheet ID not found or does not exist**: Errors related to applying or updating filters
 * - **Liveboard ID missing**: Errors related to missing liveboard ID
 * - **Conflicting actions configuration**: Errors related to conflicting actions configuration
 * - **Conflicting tabs configuration**: Errors related to conflicting tabs configuration
 * - **Initialization error**: Errors related to initialization error
 * - **Network error**: Errors related to network error
 * - **Custom action validation**: Errors related to custom action validation
 * - **Login failed**: Errors related to login failed
 * - **Render not called**: Errors related to render not called
 * - **Host event type undefined or invalid**: Errors related to host event type undefined or invalid
 * 
 * @version SDK: 1.44.2 | ThoughtSpot: 26.2.0.cl
 * @group Error Handling
 * @see {@link EmbedErrorDetailsEvent} - The error event object that includes these codes
 * @see {@link ErrorDetailsTypes} - General error type categories
 * 
 * @example
 * Handle specific error codes
 *
 * embed.on(EmbedEvent.Error, (error) => {
 *   if (error.code === EmbedErrorCodes.WORKSHEET_ID_NOT_FOUND) {
 *     console.error('Worksheet ID not found:', error.message);
 *   }
 * });
 *  */
export enum EmbedErrorCodes {
    /** Worksheet ID not found or does not exist */
    WORKSHEET_ID_NOT_FOUND = 'WORKSHEET_ID_NOT_FOUND',
    
    /** Required Liveboard ID is missing from configuration */
    LIVEBOARD_ID_MISSING = 'LIVEBOARD_ID_MISSING',
    
    /** Conflicting action configuration detected (e.g., both hiddenActions and visibleActions specified) */
    CONFLICTING_ACTIONS_CONFIG = 'CONFLICTING_ACTIONS_CONFIG',
    
    /** Conflicting tab configuration detected (e.g., both hiddenTabs and visibleTabs specified) */
    CONFLICTING_TABS_CONFIG = 'CONFLICTING_TABS_CONFIG',
    
    /** Error during component initialization */
    INIT_ERROR = 'INIT_ERROR',
    
    /** Network connectivity or request error */
    NETWORK_ERROR = 'NETWORK_ERROR',
    
    /** Custom action validation failed */
    CUSTOM_ACTION_VALIDATION = 'CUSTOM_ACTION_VALIDATION',
    
    /** Authentication/login failed */
    LOGIN_FAILED = 'LOGIN_FAILED',
    
    /** Render method was not called before attempting to use the component */
    RENDER_NOT_CALLED = 'RENDER_NOT_CALLED',
    
    /** Host event type is undefined or invalid */
    HOST_EVENT_TYPE_UNDEFINED = 'HOST_EVENT_TYPE_UNDEFINED',

    /** Error parsing api intercept body */
    PARSING_API_INTERCEPT_BODY_ERROR = 'PARSING_API_INTERCEPT_BODY_ERROR',
}

/**
 * Error event object emitted when an error occurs in an embedded component.
 *
 * This interface defines the structure of error objects returned by the {@link EmbedEvent.Error}
 * event. It provides detailed information about what went wrong, including the error type,
 * a human-readable message, and a machine-readable error code.
 *
 * ## Properties
 * 
 * - **errorType**: One of the predefined {@link ErrorDetailsTypes} values
 * - **message**: Human-readable error description (string or array of strings for multiple errors)
 * - **code**: Machine-readable error identifier for programmatic handling
 * - **[key: string]**: Additional context-specific for backward compatibility
 *
 * ## Usage
 * 
 * Listen to the {@link EmbedEvent.Error} event to receive instances of this object
 * and implement appropriate error handling logic based on the `errorType`.
 *
 * @version SDK: 1.44.2 | ThoughtSpot: 26.2.0.cl
 * @group Error Handling
 * @see {@link ErrorDetailsTypes} - Available error type values
 * @see {@link EmbedEvent.Error} - The event that emits this object
 * 
 * @example
 * Handle specific error types
 *
 * embed.on(EmbedEvent.Error, (error) => {
 *   switch (error.code) {
 *     case EmbedErrorCodes.WORKSHEET_ID_NOT_FOUND:
 *       console.error('Worksheet ID not found:', error.message, error.code);
 *       break;
 *     default:
 *       console.error('Unknown error:', error);
 *   }
 * });
 *  * 
 * @example
 * Handle multiple error messages
 *
 * embed.on(EmbedEvent.Error, (error) => {
 *   const messages = Array.isArray(error.message) 
 *     ? error.message 
 *     : [error.message];
 *   
 *   messages.forEach(msg => console.error(msg));
 * });
 *  * 
 * @example
 * Access additional error context
 *
 * embed.on(EmbedEvent.Error, (error) => {
 *   console.error('Error Details:', {
 *     type: error.errorType,
 *     message: error.message,
 *     code: error.code,
 *     // Additional context fields vary by error type
 *     ...error
 *   });
 * });
 *  */
export interface EmbedErrorDetailsEvent {
    /** The type of error that occurred */
    errorType: ErrorDetailsTypes;
    /** Human-readable error message(s) describing what went wrong */
    message: string | string[];
    /** Machine-readable error code for programmatic error handling */
    code: EmbedErrorCodes;
    /** Additional context-specific for backward compatibility */
    [key: string]: any;
}
export interface DefaultAppInitData {
    customisations: CustomisationsInterface;
    authToken: string;
    runtimeFilterParams: string | null;
    runtimeParameterParams: string | null;
    hiddenHomepageModules: HomepageModule[];
    reorderedHomepageModules: string[];
    hostConfig: Record<string, any>;
    hiddenHomeLeftNavItems: string[];
    customVariablesForThirdPartyTools: Record<string, any>;
    hiddenListColumns: ListPageColumns[];
    customActions: CustomAction[];
    interceptTimeout: number | undefined;
    interceptUrls: (string | InterceptedApiType)[];
}

/**
 * Enum for the type of API intercepted
 */
export enum InterceptedApiType {
    /**
     * The apis that are use to get the data for the embed
     */
    AnswerData = 'AnswerData',
    /**
     * This will intercept all the apis
     */
    ALL = 'ALL',
    /**
     * The apis that are use to get the data for the liveboard
     */
    LiveboardData = 'LiveboardData',
}

export type ApiInterceptFlags = {
    /**
     * Flag that allows using `EmbedEvent.OnBeforeGetVizDataIntercept`.
     *
     * Can be used for Serach and App Embed from SDK 1.29.0
     *
     * @version SDK : 1.43.0 | ThoughtSpot: 10.15.0.cl
     */
    isOnBeforeGetVizDataInterceptEnabled?: boolean;
    /**
     * This allows to intercept the urls passed, once intercepted the api will only
     * run based on the reponse from the responder of ApiIntercept event.
     *
     * @example
     * ```js
     * const embed = new LiveboardEmbed('#embed', {
     *   ...viewConfig,
     *   enableApiIntercept: true,
     *   interceptUrls: [InterceptedApiType.DATA],
     * })
     * ```
     *
     * @version SDK : 1.43.0 | ThoughtSpot: 10.15.0.cl
     */
    interceptUrls?: (string | InterceptedApiType)[];
    /**
     * The timeout for the intercept, default is 30000ms
     * the api will error out if the timeout is reached
     *
     * @example
     * ```js
     * const embed = new LiveboardEmbed('#embed', {
     *   ...viewConfig,
     *   enableApiIntercept: true,
     *   interceptUrls: [InterceptedApiType.ALL],
     *   interceptTimeout: 1000,
     * })
     * ```
     *
     * @version SDK : 1.43.0 | ThoughtSpot: 10.15.0.cl
     */
    interceptTimeout?: number;
};<|MERGE_RESOLUTION|>--- conflicted
+++ resolved
@@ -2973,7 +2973,6 @@
      */
     PreviewSpotterData = 'PreviewSpotterData',
     /**
-<<<<<<< HEAD
      * Emitted when the user clicks on Add to Coaching button in any Answer component of Spotter Conversation.
      * @example
      * ```js
@@ -2983,8 +2982,8 @@
      *```
      * @version SDK: 1.44.4 | ThoughtSpot: 26.2.0.cl
      */
-     AddToCoaching = 'addToCoaching',
-=======
+    AddToCoaching = 'addToCoaching',
+    /**
      * Emitted when user opens up the data model instructions modal in Spotter embed.
      * @example
      * ```js
@@ -2995,7 +2994,6 @@
      * @version SDK: 1.45.0 | ThoughtSpot: 26.2.0.cl
      */
     DataModelInstructions = 'DataModelInstructions',
->>>>>>> 8db0793c
     /**
      * Emitted when the Spotter query is triggered in Spotter embed.
      * @example
@@ -4422,7 +4420,6 @@
      */
     PreviewSpotterData = 'PreviewSpotterData',
     /**
-<<<<<<< HEAD
      * Opens the Add to coaching modal in an Answer component of Spotter Conversation.
      * @example
      * ```js
@@ -4431,8 +4428,8 @@
      *```
      * @version SDK: 1.44.4 | ThoughtSpot: 26.2.0.cl
      */
-     AddToCoaching = 'addToCoaching',
-=======
+    AddToCoaching = 'addToCoaching',
+    /**
      * Opens the data model instructions modal in Spotter Embed.
      * @example
      * ```js
@@ -4441,7 +4438,6 @@
      * @version SDK: 1.45.0 | ThoughtSpot: 26.2.0.cl
      */
     DataModelInstructions = 'DataModelInstructions',
->>>>>>> 8db0793c
     /**
      * Resets the Spotter Embed Conversation.
      * @example
