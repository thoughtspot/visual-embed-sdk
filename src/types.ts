--- conflicted
+++ resolved
@@ -3542,8 +3542,7 @@
      * @version SDK: 1.37.0 | ThoughtSpot: 10.8.0.cl
      */
     TransformTableVizData = 'TransformTableVizData',
-<<<<<<< HEAD
-
+    
     /**
      * Triggers the table visualization re-render with the updated data.
      * Includes the following properties:
@@ -3597,7 +3596,6 @@
      * payload.For example, { columnDataLite: []}`.
      */
     AnswerChartSwitcher = 'answerChartSwitcher',
-=======
     /**
      * @hidden
      * Trigger exit from presentation mode when user exits fullscreen.
@@ -3608,7 +3606,6 @@
      * @version SDK: 1.40.0 | ThoughtSpot: 10.11.0.cl
      */
     ExitPresentMode = 'exitPresentMode',
->>>>>>> bf00434f
 }
 
 /**
