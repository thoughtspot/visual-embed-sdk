--- conflicted
+++ resolved
@@ -3583,16 +3583,6 @@
      * ```
      * @example
      * ```js
-<<<<<<< HEAD
-    * // You can use the Data event dispatched on each answer creation to get the vizId and use in MakeACopy host event.
-    * let latestSpotterVizId = '';
-    * spotterEmbed.on(EmbedEvent.Data, (payload) => {
-    *   latestSpotterVizId = payload.data.id;
-    * });
-    *
-    * spotterEmbed.trigger(HostEvent.MakeACopy, { vizId: latestSpotterVizId });
-    * ```
-=======
      * // You can use the Data event dispatched on each answer creation to get the vizId and use in MakeACopy host event.
      * let latestSpotterVizId = '';
      * spotterEmbed.on(EmbedEvent.Data, (payload) => {
@@ -3601,7 +3591,6 @@
      *
      * spotterEmbed.trigger(HostEvent.MakeACopy, { vizId: latestSpotterVizId });
      * ```
->>>>>>> dbf475a0
      * @version SDK: 1.15.0 | ThoughtSpot: 8.7.0.cl, 8.8.1.sw
      */
     MakeACopy = 'makeACopy',
@@ -3825,16 +3814,6 @@
      * embed.trigger(HostEvent.Download)
      * ```
      * ```js
-<<<<<<< HEAD
-    * // You can use the Data event dispatched on each answer creation to get the vizId and use in Download host event.
-    * let latestSpotterVizId = '';
-    * spotterEmbed.on(EmbedEvent.Data, (payload) => {
-    *   latestSpotterVizId = payload.data.id;
-    * });
-    *
-    * spotterEmbed.trigger(HostEvent.Download, { vizId: latestSpotterVizId });
-    * ```
-=======
      * // You can use the Data event dispatched on each answer creation to get the vizId and use in Download host event.
      * let latestSpotterVizId = '';
      * spotterEmbed.on(EmbedEvent.Data, (payload) => {
@@ -3843,7 +3822,6 @@
      *
      * spotterEmbed.trigger(HostEvent.Download, { vizId: latestSpotterVizId });
      * ```
->>>>>>> dbf475a0
      * @deprecated from SDK: 1.21.0 | ThoughtSpot: 9.2.0.cl ,9.4.1.sw
      * Use {@link DownloadAsPng}
      * @version SDK: 1.19.0 | ThoughtSpot: 9.0.0.cl, 9.0.1.sw
@@ -3860,16 +3838,6 @@
      * vizEmbed.trigger(HostEvent.DownloadAsPng)
      *
      * searchEmbed.trigger(HostEvent.DownloadAsPng)
-<<<<<<< HEAD
-     * 
-    * // You can use the Data event dispatched on each answer creation to get the vizId and use in DownloadAsPng host event.
-    * let latestSpotterVizId = '';
-    * spotterEmbed.on(EmbedEvent.Data, (payload) => {
-    *   latestSpotterVizId = payload.data.id;
-    * });
-    *
-    * spotterEmbed.trigger(HostEvent.DownloadAsPng, { vizId: latestSpotterVizId });
-=======
      *
      * // You can use the Data event dispatched on each answer creation to get the vizId and use in DownloadAsPng host event.
      * let latestSpotterVizId = '';
@@ -3878,7 +3846,6 @@
      * });
      *
      * spotterEmbed.trigger(HostEvent.DownloadAsPng, { vizId: latestSpotterVizId });
->>>>>>> dbf475a0
      * ```
      *
      * @version SDK: 1.21.0 | ThoughtSpot: 9.2.0.cl, 9.4.1.sw
@@ -3900,15 +3867,6 @@
      * searchEmbed.trigger(HostEvent.DownloadAsCsv)
      * ```
      * ```js
-<<<<<<< HEAD
-    * // You can use the Data event dispatched on each answer creation to get the vizId and use in DownloadAsCsv host event.
-    * let latestSpotterVizId = '';
-    * spotterEmbed.on(EmbedEvent.Data, (payload) => {
-    *   latestSpotterVizId = payload.data.id;
-    * });
-    *
-    * spotterEmbed.trigger(HostEvent.DownloadAsCsv, { vizId: latestSpotterVizId });
-=======
      * // You can use the Data event dispatched on each answer creation to get the vizId and use in DownloadAsCsv host event.
      * let latestSpotterVizId = '';
      * spotterEmbed.on(EmbedEvent.Data, (payload) => {
@@ -3916,7 +3874,6 @@
      * });
      *
      * spotterEmbed.trigger(HostEvent.DownloadAsCsv, { vizId: latestSpotterVizId });
->>>>>>> dbf475a0
      * ```
      * @version SDK: 1.19.0 | ThoughtSpot: 9.0.0.cl, 9.0.1.sw
      */
@@ -3937,15 +3894,6 @@
      * searchEmbed.trigger(HostEvent.DownloadAsXlsx)
      * ```
      * ```js
-<<<<<<< HEAD
-    * // You can use the Data event dispatched on each answer creation to get the vizId and use in DownloadAsXlsx host event.
-    * let latestSpotterVizId = '';
-    * spotterEmbed.on(EmbedEvent.Data, (payload) => {
-    *   latestSpotterVizId = payload.data.id;
-    * });
-    *
-    * spotterEmbed.trigger(HostEvent.DownloadAsXlsx, { vizId: latestSpotterVizId });
-=======
      * // You can use the Data event dispatched on each answer creation to get the vizId and use in DownloadAsXlsx host event.
      * let latestSpotterVizId = '';
      * spotterEmbed.on(EmbedEvent.Data, (payload) => {
@@ -3953,7 +3901,6 @@
      * });
      *
      * spotterEmbed.trigger(HostEvent.DownloadAsXlsx, { vizId: latestSpotterVizId });
->>>>>>> dbf475a0
      * ```
      * @version SDK: 1.19.0 | ThoughtSpot: 9.0.0.cl, 9.0.1.sw
      */
@@ -3971,47 +3918,6 @@
      * @version SDK: 1.19.0 | ThoughtSpot: 9.0.0.cl, 9.0.1.sw
      */
     Share = 'share',
-<<<<<<< HEAD
-  /**
-   * Trigger the **Save** action on a Liveboard, Answer, or Spotter.
-   * Saves the changes.
-   *
-   * @param - `vizId` refers to the Spotter Visualization Id used in Spotter embed.
-   * It is required and can be retrieved from the data embed event.
-   *
-   * @example
-   * ```js
-   * // Save changes in a Liveboard
-   * liveboardEmbed.trigger(HostEvent.Save)
-   * ```
-   *
-   * ```js
-   * // Save the current Answer in Search embed
-   * searchEmbed.trigger(HostEvent.Save)
-   * ```
-   *
-   * ```js
-   * // Save a Visualization in Spotter (requires vizId)
-   * spotterEmbed.trigger(HostEvent.Save, {
-   *   vizId: "730496d6-6903-4601-937e-2c691821af3c"
-   * })
-   * ```
-   *
-   * ```js
-   * // How to get the vizId in Spotter?
-   *
-   * // You can use the Data event dispatched on each answer creation to get the vizId.
-   * let latestSpotterVizId = '';
-   * spotterEmbed.on(EmbedEvent.Data, (payload) => {
-   *   latestSpotterVizId = payload.data.id;
-   * });
-   *
-   * spotterEmbed.trigger(HostEvent.Save, { vizId: latestSpotterVizId });
-   * ```
-   *
-   * @version SDK: 1.19.0 | ThoughtSpot: 9.0.0.cl, 9.0.1.sw
-   */
-=======
     /**
      * Trigger the **Save** action on a Liveboard, Answer, or Spotter.
      * Saves the changes.
@@ -4051,7 +3957,6 @@
      *
      * @version SDK: 1.19.0 | ThoughtSpot: 9.0.0.cl, 9.0.1.sw
      */
->>>>>>> dbf475a0
     Save = 'save',
     /**
      * Trigger the **Sync to Sheets** action on an embedded visualization or Answer
@@ -4360,15 +4265,6 @@
      * });
      *```
      *```js
-<<<<<<< HEAD
-    * // You can use the Data event dispatched on each answer creation to get the vizId and use in GetParameters host event.
-    * let latestSpotterVizId = '';
-    * spotterEmbed.on(EmbedEvent.Data, (payload) => {
-    *   latestSpotterVizId = payload.data.id;
-    * });
-    *
-    * spotterEmbed.trigger(HostEvent.GetParameters, { vizId: latestSpotterVizId });
-=======
      * // You can use the Data event dispatched on each answer creation to get the vizId and use in GetParameters host event.
      * let latestSpotterVizId = '';
      * spotterEmbed.on(EmbedEvent.Data, (payload) => {
@@ -4376,7 +4272,6 @@
      * });
      *
      * spotterEmbed.trigger(HostEvent.GetParameters, { vizId: latestSpotterVizId });
->>>>>>> dbf475a0
      *```
      * @version SDK: 1.29.0 | ThoughtSpot: 10.1.0.cl, 10.1.0.sw
      */
@@ -4425,13 +4320,8 @@
      * spotterEmbed.on(EmbedEvent.Data, (payload) => {
      *   latestSpotterVizId = payload.data.id;
      * });
-<<<<<<< HEAD
-    *
-    * spotterEmbed.trigger(HostEvent.SaveAnswer, { vizId: latestSpotterVizId });
-=======
      *
      * spotterEmbed.trigger(HostEvent.SaveAnswer, { vizId: latestSpotterVizId });
->>>>>>> dbf475a0
      * ```
      * @version SDK: 1.36.0 | ThoughtSpot: 10.6.0.cl
      */
@@ -4522,13 +4412,8 @@
      * spotterEmbed.on(EmbedEvent.Data, (payload) => {
      *   latestSpotterVizId = payload.data.id;
      * });
-<<<<<<< HEAD
-    *
-    * spotterEmbed.trigger(HostEvent.AnswerChartSwitcher, { vizId: latestSpotterVizId });
-=======
      *
      * spotterEmbed.trigger(HostEvent.AnswerChartSwitcher, { vizId: latestSpotterVizId });
->>>>>>> dbf475a0
      *```
      * @version SDK: 1.40.0 | ThoughtSpot: 10.11.0.cl
      */
@@ -4565,13 +4450,8 @@
      * spotterEmbed.on(EmbedEvent.Data, (payload) => {
      *   latestSpotterVizId = payload.data.id;
      * });
-<<<<<<< HEAD
-    *
-    * spotterEmbed.trigger(HostEvent.AskSpotter, { vizId: latestSpotterVizId });
-=======
      *
      * spotterEmbed.trigger(HostEvent.AskSpotter, { vizId: latestSpotterVizId });
->>>>>>> dbf475a0
      * ```
      * @version SDK: 1.41.0 | ThoughtSpot: 10.12.0.cl
      */
@@ -4587,18 +4467,6 @@
      * ```
      */
     UpdateEmbedParams = 'updateEmbedParams',
-<<<<<<< HEAD
-
-    /**
-     * @hidden
-     * Triggers the get of the page context.
-     * @example
-     * ```js
-     * liveboardEmbed.trigger(HostEvent.GetPageContext);
-     * ```
-     */
-    GetPageContext = 'GetPageContext',
-=======
     /**
      * Triggered when the embed is needed to be destroyed. This is used to clean up any embed related resources internally.
      * @example
@@ -4620,7 +4488,6 @@
      * @version SDK: 1.45.0 | ThoughtSpot: 26.2.0.cl
      */
     StartNewSpotterConversation = 'StartNewSpotterConversation',
->>>>>>> dbf475a0
 }
 
 /**
