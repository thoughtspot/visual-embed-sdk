--- conflicted
+++ resolved
@@ -3438,11 +3438,8 @@
     OauthPollingInterval = 'oAuthPollingInterval',
     IsForceRedirect = 'isForceRedirect',
     DataSourceId = 'dataSourceId',
-<<<<<<< HEAD
     preAuthCache = 'preAuthCache',
-=======
     ShowSpotterLimitations = 'showSpotterLimitations',
->>>>>>> a139c145
 }
 
 /**
