/**
 * Copyright (c) 2023
 *
 * TypeScript type definitions for ThoughtSpot Visual Embed SDK
 * @summary Type definitions for Embed SDK
 * @author Ayon Ghosh <ayon.ghosh@thoughtspot.com>
 */

import { CustomCssVariables } from './css-variables';
import type { SessionInterface } from './utils/graphql/answerService/answerService';

/**
 * The authentication mechanism for allowing access to the
 * the embedded app
 * @group Authentication / Init
 */
// eslint-disable-next-line no-shadow
export enum AuthType {
    /**
     * No authentication on the SDK. Pass-through to the embedded App. Alias for
     * `Passthrough`.
     * @example
     * ```js
     * init({
     *   // ...
     *   authType: AuthType.None,
     *  });
     * ```
     */
    None = 'None',
    /**
     * Passthrough SSO to the embedded application within the iframe. Requires least
     * configuration, but may not be supported by all IDPs. This will behave like `None`
     * if SSO is not configured on ThoughtSpot.
     *
     * To use this:
     * Your SAML or OpenID provider must allow iframe redirects.
     * For example, if you are using Okta as IdP, you can enable iframe embedding.
     * @example
     * ```js
     * init({
     *   // ...
     *   authType: AuthType.EmbeddedSSO,
     *  });
     * ```
     * @version: SDK: 1.15.0 | ThoughtSpot: 8.8.0.cl
     */
    EmbeddedSSO = 'EmbeddedSSO',
    /**
     * SSO using SAML
     * @deprecated Use {@link SAMLRedirect} instead
     * @hidden
     */
    SSO = 'SSO_SAML',
    /**
     * SSO using SAML
     * @deprecated Use {@link SAMLRedirect} instead
     * @hidden
     */
    SAML = 'SSO_SAML',
    /**
     * SSO using SAML
     * Makes the host application redirect to the SAML IdP. Use this
     * if your IdP does not allow itself to be embedded.
     *
     * This redirects the host application to the SAML IdP. The host application
     * will be redirected back to the ThoughtSpot app after authentication.
     * @example
     * ```js
     * init({
     *   // ...
     *   authType: AuthType.SAMLRedirect,
     *  });
     * ```
     *
     * This opens the SAML IdP in a popup window. The popup is triggered
     * when the user clicks the trigger button. The popup window will be
     * closed automatically after authentication.
     * @example
     * ```js
     * init({
     *   // ...
     *   authType: AuthType.SAMLRedirect,
     *   authTriggerText: 'Login with SAML',
     *   authTriggerContainer: '#embed-container',
     *   inPopup: true,
     * });
     * ```
     *
     * Can also use the event to trigger the popup flow. Works the same
     * as the above example.
     * @example
     * ```js
     * const authEE = init({
     *  // ...
     *  authType: AuthType.SAMLRedirect,
     *  inPopup: true,
     * });
     *
     * someButtonOnYourPage.addEventListener('click', () => {
     *  authEE.emit(AuthEvent.TRIGGER_SSO_POPUP);
     * });
     * ```
     */
    SAMLRedirect = 'SSO_SAML',
    /**
     * SSO using OIDC
     * @hidden
     * @deprecated Use {@link OIDCRedirect} instead
     */
    OIDC = 'SSO_OIDC',
    /**
     * SSO using OIDC
     * Will make the host application redirect to the OIDC IdP.
     * See code samples in {@link SAMLRedirect}.
     */
    OIDCRedirect = 'SSO_OIDC',
    /**
     * Trusted authentication server
     * @hidden
     * @deprecated Use {@link TrustedAuth} instead
     */
    AuthServer = 'AuthServer',
    /**
     * Trusted authentication server. Use your own authentication server
     * which returns a bearer token, generated using the `secret_key` obtained
     * from ThoughtSpot.
     * @example
     * ```js
     * init({
     *  // ...
     *  authType: AuthType.TrustedAuthToken,
     *  getAuthToken: () => {
     *    return fetch('https://my-backend.app/ts-token')
     *      .then((response) => response.json())
     *      .then((data) => data.token);
     *  }
     * });
     * ```
     */
    TrustedAuthToken = 'AuthServer',
    /**
     * Trusted authentication server Cookieless, Use your own authentication
     * server which returns a bearer token, generated using the `secret_key`
     * obtained from ThoughtSpot. This uses a cookieless authentication
     * approach, recommended to bypass the third-party cookie-blocking restriction
     * implemented by some browsers.
     * @example
     * ```js
     * init({
     *  // ...
     *  authType: AuthType.TrustedAuthTokenCookieless,
     *  getAuthToken: () => {
     *    return fetch('https://my-backend.app/ts-token')
     *      .then((response) => response.json())
     *      .then((data) => data.token);
     *  }
     * ```
     * @version SDK: 1.22.0| ThoughtSpot: 9.3.0.cl, 9.5.1.sw
     */
    TrustedAuthTokenCookieless = 'AuthServerCookieless',
    /**
     * Use the ThoughtSpot login API to authenticate to the cluster directly.
     *
     * Warning: This feature is primarily intended for developer testing. It is
     * strongly advised not to use this authentication method in production.
     */
    Basic = 'Basic',
}
/**
 *
 * This option does not apply to the classic homepage experience.
 * To access the updated modular homepage,
 * set `modularHomeExperience` to `true`
 * (available as Early Access feature in 9.12.5.cl).
 *
 */

export enum HomeLeftNavItem {
    /**
     * @version SDK: 1.28.0| ThoughtSpot: 9.12.5.cl
     */
    SearchData = 'search-data',
    /**
     * @version SDK: 1.28.0| ThoughtSpot: 9.12.5.cl
     */
    Home = 'insights-home',
    /**
     * @version SDK: 1.28.0| ThoughtSpot: 9.12.5.cl
     */
    Liveboards = 'liveboards',
    /**
     * @version SDK: 1.28.0| ThoughtSpot: 9.12.5.cl
     */
    Answers = 'answers',
    /**
     * @version SDK: 1.28.0| ThoughtSpot: 9.12.5.cl
     */
    MonitorSubscription = 'monitor-alerts',
    /**
     * @version SDK: 1.28.0| ThoughtSpot: 9.12.5.cl
     */
    SpotIQAnalysis = 'spotiq-analysis',
    /**
     * @version SDK: 1.34.0| ThoughtSpot: 10.3.0.cl
     */
    LiveboardSchedules = 'liveboard-schedules'
}
export type DOMSelector = string | HTMLElement;

/**
 * inline customCSS within the {@link CustomisationsInterface}.
 * Use {@link CustomCssVariables} or css rules.
 */
export interface customCssInterface {
    /**
     * The custom css variables, which can be set.
     * The allowed list is in the CustomCssVariables
     * interface. For more information, see
     * link:https://developers.thoughtspot.com/docs/css-variables-reference
     */
    variables?: CustomCssVariables;
    /**
     * Can be used to define a custom font face
     * like:
     * @example
     * ```js
     * rules_UNSTABLE?: {
     *     "@font-face": {
     *         "font-family": "custom-font",
     *         "src": url("/path/")
     *     };
     *   };
     * ```
     *
     * Also, custom css rules outside of variables.
     * @example
     * ```js
     * rules_UNSTABLE?: {
     *     ".thoughtspot_class_name": {
     *         "border-radius": "10px",
     *         margin: "20px"
     *     };
     *   };
     * ```
     */
    // eslint-disable-next-line camelcase
    rules_UNSTABLE?: {
        [selector: string]: {
            [declaration: string]: string;
        };
    };
}
/**
 * Styles within the {@link CustomisationsInterface}.
 */
export interface CustomStyles {
    customCSSUrl?: string;
    customCSS?: customCssInterface;
}

/**
 * Configuration to define the customization on the Embedded
 * ThoughtSpot components.
 * You can customize styles, text strings, and icons.
 * For more information, see https://developers.thoughtspot.com/docs/custom-css.
 * @example
 * ```js
 *  init({
 *    // ...
 *    customizations: {
 *     style: {
 *       customCSS: {
 *         variables: {},
 *         rules_UNSTABLE: {}
 *       }
 *     },
 *     content: {
 *      strings: {
 *        'LIVEBOARDS': 'Dashboards',
 *        'ANSWERS': 'Visualizations',
 *        'Edit': 'Modify',
 *        'Show underlying data': 'Show source data',
 *        'SpotIQ': 'Insights',
 *        'Monitor': 'Alerts',
 *      }
 *     },
 *     iconSpriteUrl: 'https://my-custom-icon-sprite.svg'
 *    }
 *  })
 * ```
 */
export interface CustomisationsInterface {
    style?: CustomStyles;
    content?: {
        /**
         * @version SDK: 1.26.0 | 9.7.0.cl
         */
        strings?: Record<string, any>;
        [key: string]: any;
    };
    iconSpriteUrl?: string;
}

/**
 * The configuration object for embedding ThoughtSpot content.
 * It includes the ThoughtSpot hostname or IP address,
 * the type of authentication, and the authentication endpoint
 * if a trusted authentication server is used.
 * @group Authentication / Init
 */
export interface EmbedConfig {
    /**
     * The ThoughtSpot cluster hostname or IP address.
     */
    thoughtSpotHost: string;
    /**
     * The authentication mechanism to use.
     */
    authType: AuthType;
    /**
     * [AuthServer] The trusted authentication endpoint to use to get the
     * authentication token. A `GET` request is made to the
     * authentication API endpoint, which  returns the token
     * as a plaintext response. For trusted authentication,
     * the `authEndpoint` or `getAuthToken` attribute is required.
     */
    authEndpoint?: string;
    /**
     * [AuthServer] A function that invokes the trusted authentication endpoint
     * and returns a Promise that resolves to the `auth token` string.
     * For trusted authentication, the `authEndpoint` or `getAuthToken`
     * attribute is required.
     *
     * It is advisable to fetch a new token inside this method and not
     * reuse the old issued token. When auth expires this method is
     * called again and if it is called with an older token, the authentication
     * will not succeed.
     */
    getAuthToken?: () => Promise<string>;
    /**
     * [AuthServer / Basic] The user name of the ThoughtSpot user. This
     * attribute is required for trusted authentication.
     */
    username?: string;

    /**
     * [Basic] The ThoughtSpot login password corresponding to the username
     *
     * Warning: This feature is primarily intended for developer testing. It is
     * strongly advised not to use this authentication method in production.
     */
    password?: string;

    /**
     * [SSO] For SSO Authentication, if `noRedirect` is set to true, it will
     * open the SAML auth flow in a popup, instead of redirecting the browser in
     * place.
     * @default false
     * @deprecated
     */
    noRedirect?: boolean;

    /**
     * [SSO] For SSO Authentication, if `inPopup` is set to true, it will open
     * the SAML auth flow in a popup, instead of redirecting the browser in place.
     *
     * Need to use this with `authTriggerContainer`. Or manually trigger
     * the `AuthEvent.TRIGGER_SSO_POPUP` event on a user interaction.
     * @default false
     * @version SDK: 1.18.0
     */
    inPopup?: boolean;

    /**
     * [SSO] For SSO Authentication, one can supply an optional path param;
     * This will be the path on the host origin where the SAML flow will be
     * terminated.
     *
     * Eg: "/dashboard", "#/foo" [Do not include the host]
     * @version SDK: 1.10.2 | ThoughtSpot 8.2.0.cl, 8.4.1.sw
     */
    redirectPath?: string;

    /** @internal */
    basepath?: string;

    /**
     * Boolean to define if the query parameters in the ThoughtSpot URL
     * should be encoded in base64. This provides additional security to
     * ThoughtSpot clusters against cross-site scripting attacks.
     * @default false
     */
    shouldEncodeUrlQueryParams?: boolean;

    /**
     * Suppress cookie access alert when third-party cookies are blocked by the
     * user's browser. Third-party cookie blocking is the default behaviour on
     * some web browsers like Safari. If you set this attribute to `true`,
     * you are encouraged to handle `noCookieAccess` event, to show your own treatment
     * in this case.
     * @default false
     */
    suppressNoCookieAccessAlert?: boolean;

    /**
     * Ignore the cookie access alert when third-party cookies are blocked by the
     * user's browser. If you set this to `true`, the embedded iframe behaviour
     * persists even in the case of a non-logged-in user.
     * @default false
     */
    ignoreNoCookieAccess?: boolean;

    /**
     * Re-login a user with the previous login options
     * when a user session expires.
     * @default false
     */
    autoLogin?: boolean;

    /**
     * Disable redirection to the login page when the embedded session expires
     * This flag is typically used alongside the combination of authentication modes such
     * as {@link AuthType.AuthServer} and auto-login behavior {@link
     * EmbedConfig.autoLogin}
     * @version SDK: 1.9.3 | ThoughtSpot: 8.1.0.cl, 8.4.1.sw
     * @default false
     */
    disableLoginRedirect?: boolean;

    /**
     * This message is displayed in the embedded view when a user login fails.
     * @version SDK: 1.10.1 | ThoughtSpot: 8.2.0.cl, 8.4.1.sw
     */
    loginFailedMessage?: string;

    /**
     * Calls the prefetch method internally when set to `true`
     * @default false
     */
    callPrefetch?: boolean;

    /**
     * When there are multiple objects embedded, queue the rendering of embedded objects
     * to start after the previous embed's render is complete. This helps improve
     * performance by decreasing the load on the browser.
     *  @Version SDK: 1.5.0 | ThoughtSpot: ts7.oct.cl, 7.2.1
     * @default false
     */
    queueMultiRenders?: boolean;

    /**
     * [AuthServer|Basic] Detect if third-party party cookies are enabled by doing an
     * additional call. This is slower and should be avoided. Listen to the
     * `NO_COOKIE_ACCESS` event to handle the situation.
     *
     * This is slightly slower than letting the browser handle the cookie check, as it
     * involves an extra network call.
     * @version SDK: 1.10.4 | ThoughtSpot: 8.2.0.cl, 8.4.1.sw
     */
    detectCookieAccessSlow?: boolean;
    /**
     * Hide the `beta` alert warning message for SearchEmbed.
     * @version SDK: 1.12.0 | ThoughtSpot: 8.4.0.cl, 8.4.1.sw*
     */
    suppressSearchEmbedBetaWarning?: boolean;
    /**
     * Hide `beta` alert warning message for SageEmbed.
     *
     */
    suppressSageEmbedBetaWarning?: boolean;
    /**
     * Custom style params for embed Config.
     * @version SDK: 1.17.0 | ThoughtSpot: 8.9.0.cl, 9.0.1.sw
     */
    customizations?: CustomisationsInterface;
    /**
     * For `inPopup` SAMLRedirect or OIDCRedirect authentication, we need a
     * button that the user can click to trigger the flow.
     * This attribute sets a containing element for that button.
     * @example
     * ```js
     * init({
     *   authType: AuthType.SAMLRedirect,
     *   inPopup: true,
     *   authTriggerContainer: '#auth-trigger-container'
     * })
     * ```
     * @version SDK: 1.17.0 | ThoughtSpot: 8.9.0.cl, 9.0.1.sw
     */
    authTriggerContainer?: string | HTMLElement;
    /**
     * Specify that we want to use the `AuthEvent.TRIGGER_SSO_POPUP` event to trigger
     * SAML popup. This is useful when you want to trigger the popup on a custom user
     * action.
     *
     */
    useEventForSAMLPopup?: boolean;
    /**
     * Text to show in the button which triggers the popup auth flow.
     * Default: `Authorize`.
     * @version SDK: 1.17.0 | ThoughtSpot: 8.9.0.cl, 9.0.1.sw
     */
    authTriggerText?: string;
    /**
     * Prevent users from accessing the full application or ThoughtSpot application pages
     * access to the embedded application users
     * outside of the iframe.
     * @default true
     * @version SDK: 1.22.0 | ThoughtSpot: 9.3.0.cl, 9.5.1.sw
     */
    blockNonEmbedFullAppAccess?: boolean;

    /**
     * Host config in case embedded app is inside TS app itself
     * @hidden
     */
    hostConfig?: {
        hostUserGuid: string;
        hostClusterId: string;
        hostClusterName: string;
    };

    /**
     * Pendo API key to enable Pendo tracking to your own subscription, the key
     * is added as an additional key to the embed, as per this link:https://support.pendo.io/hc/en-us/articles/360032201951-Send-data-to-multiple-subscriptions[document].
     * @version SDK: 1.27.0 | ThoughtSpot: 9.8.0.cl
     */
    pendoTrackingKey?: string;

    /**
     * If passed as true all alerts will be suppressed in the embedded app.
     * @version SDK: 1.26.2 | ThoughtSpot: *
     */
    suppressErrorAlerts?: boolean;

    /**
     * Suppress or show specific types of logs in the console output.
     * For example, `LogLevel.ERROR` shows only Visual Embed SDK and
     * ThoughtSpot application errors and suppresses
     * other logs such as warnings, information alerts,
     * and debug messages in the console output.
     *
     * @default LogLevel.ERROR
     * @example
     * ```js
     * init({
     *   ...embedConfig,
     *   logLevel: LogLevel.SILENT
     * })
     * ```
     * @version SDK: 1.26.7 | ThoughtSpot: 9.10.0.cl
     */
    logLevel?: LogLevel;
    /**
     * Disables the Mixpanel tracking from the SDK.
     * @version SDK: 1.27.9
     */
    disableSDKTracking?: boolean;
    /**
     * Overrides default/user preferred locale for date formatting
     * @version SDK: 1.28.4 | ThoughtSpot: 10.0.0.cl, 9.5.0.sw
     */
    dateFormatLocale?: string;
    /**
     * Overrides default/user preferred locale for number formatting
     * @version SDK: 1.28.4 | ThoughtSpot: 10.0.0.cl, 9.5.0.sw
     */
    numberFormatLocale?: string;
    /**
     * Format to be used for currency when currency format is set to infer from browser
     * @version SDK: 1.28.4 | ThoughtSpot: 10.0.0.cl, 9.5.0.sw
     */
    currencyFormat?: string;

    /**
     * This flag is used to disable the token verification in the SDK.
     * Enabling this flag will also disable the caching of the token.
     * @hidden
     * @example
     * ```js
     * init({
     *   ...embedConfig,
     *   disableTokenVerification : true
     * })
     * ```
     * @version SDK: 1.28.5 | ThoughtSpot: 9.10.0.cl, 10.1.0.sw
     */
    disableTokenVerification?: boolean;

    /**
     * This flag is used to disable showing the login failure page in the embedded app.
     * @version SDK 1.32.3 | ThoughtSpot: 10.1.0.cl, 10.1.0.sw
     */
    disableLoginFailurePage?: boolean;
    /**
     * This is an object (key/val) of override flags which will be applied
     * to the internal embedded object. This can be used to add any
     * URL flag.
     * Warning: This option is for advanced use only and is used internally
     * to control embed behavior in non-regular ways. We do not publish the
     * list of supported keys and values associated with each.
     * @example
     * ```js
     * const embed = new LiveboardEmbed('#embed', {
     *   ... // other liveboard view config
     *   additionalFlags: {
     *        flag1: 'value1',
     *        flag2: 'value2'
     *     }
     * });
     * ```
     * @version SDK: 1.33.5 | ThoughtSpot: *
     */
    additionalFlags?: { [key: string]: string | number | boolean };
    /**
     * This is an object (key/val) for customVariables being
     * used by the third party tool's script.
     * @example
     * ```js
     * const embed = new LiveboardEmbed('#embed', {
     *   ... // other liveboard view config
     *   customVariablesForThirdPartyTools: {
     *        key1: 'value1',
     *        key2: 'value2'
     *     }
     * });
     * ```
     *  @version SDK 1.37.0 | ThoughtSpot: 10.7.0.cl
     */
    customVariablesForThirdPartyTools?: Record< string, any >;

    disablePreauthCache?: boolean;
}

// eslint-disable-next-line @typescript-eslint/no-empty-interface
export interface LayoutConfig {}

/**
 * Embedded iframe configuration
 * @group Embed components
 */
export interface FrameParams {
    /**
     * The width of the iframe (unit is pixels if numeric).
     */
    width?: number | string;
    /**
     * The height of the iframe (unit is pixels if numeric).
     */
    height?: number | string;
    /**
     * Set to 'lazy' to enable lazy loading of the embedded TS frame.
     * This will defer loading of the frame until it comes into the
     * viewport. This is useful for performance optimization.
     */
    loading?: 'lazy' | 'eager' | 'auto';
    /**
     * This parameters will be passed on the iframe
     * as is.
     */
    [key: string]: string | number | boolean | undefined;
}

/**
 * The configuration object for an embedded view.
 */
export interface ViewConfig {
    /**
     * @hidden
     */
    layoutConfig?: LayoutConfig;
    /**
     * The width and height dimensions to render an embedded
     * object inside your app.  Specify the values in pixels or percentage.
     * @version SDK: 1.1.0 | ThoughtSpot: ts7.may.cl, 7.2.1
     * @example
     * ```js
     * const embed = new LiveboardEmbed('#embed', {
     *   ... // other liveboard view config
     *   frameParams: {
     *     width: '500px' | '50%',
     *      height: '400px' | '60%',
     *   },
     * });
     * ```
     */
    frameParams?: FrameParams;
    /**
     * @hidden
     */
    theme?: string;
    /**
     * @hidden
     */
    // eslint-disable-next-line camelcase
    styleSheet__unstable?: string;
    /**
     * The list of actions to disable from the primary menu, more menu
     * (...), and the contextual menu. These actions will be disabled
     * for the user.
     * Use this to disable actions.
     * @version SDK: 1.6.0 | ThoughtSpot: ts8.nov.cl, 8.4.1.sw
     * @example
     * ```js
     * const embed = new LiveboardEmbed('#embed', {
     *   ... // other liveboard view config
     *   disabledActions: [Action.Download, Action.Save]
     * });
     * ```
     */
    disabledActions?: Action[];
    /**
     * The tooltip to display for disabled actions.
     * @version SDK: 1.6.0 | ThoughtSpot: ts8.nov.cl, 8.4.1.sw
     * @example
     * ```js
     * const embed = new LiveboardEmbed('#embed', {
     *   ... // other liveboard view config
     *   disabledActions: [Action.Download, Action.Save]
     *   disabledActionReason: "Reason for disabling",
     * });
     * ```
     */
    disabledActionReason?: string;
    /**
     * The list of actions to hide from the embedded.
     * This actions will be hidden from the user.
     * Use this to hide an action.
     * @version SDK: 1.6.0 | ThoughtSpot: ts8.nov.cl, 8.4.1.sw
     * @example
     * ```js
     * const embed = new LiveboardEmbed('#embed', {
     *   ... // other liveboard view config
     *   hiddenActions: [Action.Download, Action.Export]
     * });
     * ```
     * @important
     */
    hiddenActions?: Action[];
    /**
     * The list of actions to display from the primary menu, more menu
     * (...), and the contextual menu. These will be only actions that
     * are visible to the user.
     * Use this to hide all actions except the ones you want to show.
     *
     * Use either this or hiddenActions.
     * @version SDK: 1.6.0 | ThoughtSpot: ts8.nov.cl, 8.4.1.sw
     * @important
     * @example
     * ```js
     * const embed = new LiveboardEmbed('#embed', {
     *   ... // other liveboard view config
     *   visibleActions: [Action.Download, Action.Export]
     * });
     * ```
     */
    visibleActions?: Action[];
    /**
     * Show alert messages and toast messages in the embedded
     * view in full app embed.
     * @version SDK: 1.11.0 | ThoughtSpot: 8.3.0.cl, 8.4.1.sw
     * @example
     * ```js
     * const embed = new AppEmbed('#embed-container', {
     *    ... // other options
     *    showAlerts:true,
     * })
     * ```
     */
    showAlerts?: boolean;
    /**
     * The list of runtime filters to apply to a search answer,
     * visualization, or Liveboard.
     * @version SDK: 1.9.4 | ThoughtSpot 8.1.0.cl, 8.4.1.sw
     * @example
     * ```js
     * const embed = new LiveboardEmbed('#embed-container', {
     *    ... // other options
     *    runtimeFilters: [
     *           {
     *             columnName: 'value',
     *              operator: RuntimeFilterOp.EQ,
     *             values: ['string' | 123 | true],
     *           },
     *       ],
     * })
     * ```
     */
    runtimeFilters?: RuntimeFilter[];
    /**
     * The list of parameter override to apply to a search answer,
     * visualization, or Liveboard.
     * @version SDK : 1.25.0 | ThoughtSpot: 9.2.0.cl, 9.5.0.sw
     * @example
     * ```js
     * const embed = new LiveboardEmbed('#embed-container', {
     *    ... // other options
     *    runtimeParameters: [
     *     {
     *       name: 'value',
     *       value: 'string' | 123 | true,
     *     },
     *   ],
     * })
     * ```
     */
    runtimeParameters?: RuntimeParameter[];
    /**
     * The locale/language to use for the embedded view.
     * @version SDK: 1.9.4 | ThoughtSpot 8.1.0.cl, 8.4.1.sw
     * @example
     * ```js
     * const embed = new LiveboardEmbed('#embed-container', {
     *    ... // other options
     *    locale:'en',
     * })
     * ```
     */
    locale?: string;
    /**
     * This is an object (key/val) of override flags which will be applied
     * to the internal embedded object. This can be used to add any
     * URL flag.
     * If the same flags are passed in init, they will be overriden by the values here.
     * Warning: This option is for advanced use only and is used internally
     * to control embed behavior in non-regular ways. We do not publish the
     * list of supported keys and values associated with each.
     * @example
     * ```js
     * const embed = new LiveboardEmbed('#embed', {
     *   ... // other liveboard view config
     *   additionalFlags: {
     *        flag1: 'value1',
     *        flag2: 'value2'
     *     }
     * });
     * ```
     * @version SDK: 1.9.0 | ThoughtSpot: 8.1.0.cl, 8.4.1.sw
     */
    additionalFlags?: { [key: string]: string | number | boolean };
    /**
     * Dynamic CSSUrl and customCSS to be injected in the loaded application.
     * You would also need to set `style-src` in the CSP settings.
     * @version SDK: 1.17.2 | ThoughtSpot: 8.4.1.sw, 8.4.0.cl
     * @default ''
     */
    customizations?: CustomisationsInterface;
    /**
     * Insert as a sibling of the target container, instead of appending to a
     * child inside it.
     * @version SDK: 1.2.0 | ThoughtSpot: 9.0.0.cl, 9.0.0.sw
     * @example
     * ```js
     * const embed = new LiveboardEmbed('#embed-container', {
     *    ... // other options
     *    insertAsSibling:true,
     * })
     * ```
     */
    insertAsSibling?: boolean;
    /**
     * flag to set ContextMenu Trigger to either left or right click.
     * @example
     * ```js
     * const embed = new LiveboardEmbed('#tsEmbed', {
     *    ... // other options
     *    contextMenuTrigger:ContextMenuTriggerOptions.LEFT_CLICK || RIGHT_CLICK,
     * })
     * ```
     * @version SDK: 1.21.0 | ThoughtSpot: 9.2.0.cl
     */
    contextMenuTrigger?: ContextMenuTriggerOptions;
    /**
     * Flag to override openNew tab context menu link
     * @version SDK: 1.21.0 | ThoughtSpot: 9.2.0.cl
     * @example
     * ```js
     * const embed = new LiveboardEmbed('#embed-container', {
     *    ... // other options
     *    linkOverride:false,
     * })
     * ```
     */
    linkOverride?: boolean;
    /**
     * flag to enable insert into slides action
     * @hidden
     * @private
     */
    insertInToSlide?: boolean;
    /**
     * Use a pre-rendered iframe from a pool of pre-rendered iframes
     * if available and matches the configuration.
     * @version SDK: 1.22.0
     * @hidden
     *
     * See [docs]() on how to create a prerender pool.
     */
    usePrerenderedIfAvailable?: boolean;
    /**
     * Boolean to exclude runtimeFilters in the URL
     * By default it is true, this flag removes runtime filters from the URL
     * when set to false, runtime filters will be included in the URL.
     *
     * Irrespective of this flag, runtime filters ( if passed ) will be applied to the
     * embedded view.
     * @default false
     * @version SDK: 1.24.0 | ThoughtSpot: 9.5.0.cl
     */
    excludeRuntimeFiltersfromURL?: boolean;
    /**
     * The list of tab IDs to hide from the embedded.
     * This Tabs will be hidden from their respective LBs.
     * Use this to hide an tabID.
     * @example
     * ```js
     * const embed = new LiveboardEmbed('#embed', {
     *   ... // other liveboard view config
     *   hiddenTabs: [
     * '430496d6-6903-4601-937e-2c691821af3c',
     *  'f547ec54-2a37-4516-a222-2b06719af726']
     * });
     * ```
     * @version SDK: 1.26.0 | ThoughtSpot: 9.7.0.cl, 10.1.0.sw
     */
    hiddenTabs?: string[];
    /**
     * Hide the home page modules
     * For example: hiddenHomepageModules = [HomepageModule.MyLibrary]
     *
     * **Note**: This option does not apply to the classic homepage.
     * To access the updated modular homepage, set
     * `modularHomeExperience` to `true` (available as Early Access feature in 9.12.5.cl).
     * @version SDK: 1.28.0 | ThoughtSpot: 9.12.5.cl, 10.1.0.sw
     * @example
     * ```js
     * const embed = new AppEmbed('#tsEmbed', {
     *    ... // other options
     *    hiddenHomepageModules : [HomepageModule.Favorite,HomepageModule.Learning],
     * })
     * ```
     */
    hiddenHomepageModules?: HomepageModule[];
    /**
     * reordering the home page modules
     * eg: reorderedHomepageModules = [HomepageModule.MyLibrary, HomepageModule.Watchlist]
     *
     * **Note**: This option does not apply to the classic homepage.
     * To access the updated modular homepage, set
     * `modularHomeExperience` to `true` (available as Early Access feature in 9.12.5.cl).
     * @version SDK: 1.28.0| ThoughtSpot: 9.12.5.cl, 10.1.0.sw
     * @example
     * ```js
     * const embed = new AppEmbed('#tsEmbed', {
     *    ... // other options
     *    reorderedHomepageModules:[HomepageModule.Favorite,HomepageModule.MyLibrary]
     * })
     * ```
     */
    reorderedHomepageModules?: HomepageModule[];
    /**
     * The list of tab IDs to show in the embedded Liveboard.
     * Only the tabs specified in the array will be shown in the Liveboard.
     *
     * Use either `visibleTabs` or `hiddenTabs`.
     * @version SDK: 1.26.0 | ThoughtSpot: 9.7.0.cl, 10.1.0.sw
     * @example
     * ```js
     * const embed = new LiveboardEmbed('#embed-container', {
     *    ... // other options
     *    visibleTabs: [
     *       '430496d6-6903-4601-937e-2c691821af3c',
     *       'f547ec54-2a37-4516-a222-2b06719af726'
     *     ]
     * })
     * ```
     */
    visibleTabs?: string[];
    /**
     * homepageLeftNavItems : Show or hide the left navigation bar items.
     * There are 8 eight home navigation list items.
     * To hide these items, specify the string in the array.
     * @example
     * ```js
     * const embed = new AppEmbed('#tsEmbed', {
     *    ... // other options
     *    hiddenHomeLeftNavItems : [HomeLeftNavItem.Home,HomeLeftNavItem.Answers],
     * })
     * ```
     *
     * **Note**: This option does not apply to the classic homepage.
     * To access the updated modular homepage, set
     * `modularHomeExperience` to `true` (available as Early Access feature in 9.12.5.cl).
     * @version SDK: 1.28.0 | ThoughtSpot: 9.12.5.cl, 10.1.0.sw
     */
    hiddenHomeLeftNavItems?: HomeLeftNavItem[];
    /**
     * PreRender id to be used for PreRendering the embed.
     * Use PreRender to render the embed in the background and then
     * show or hide the rendered embed using showPreRender or hidePreRender respectively.
     * @example
     * ```js
     * const embed = new LiveboardEmbed('#embed', {
     *   ... // other liveboard view config
     *   preRenderId: "preRenderId-123"
     * });
     * embed.showPreRender();
     * ```
     * @version SDK: 1.25.0 | ThoughtSpot: 9.6.0.cl, 9.8.0.sw
     */
    preRenderId?: string;

    /**
     * Determines whether the PreRender component should not dynamically track the size
     * of its embedding element and adjust its own size accordingly.
     * Enabling this option allows the PreRender component to automatically adapt
     * its dimensions based on changes to the size of the embedding element.
     * @type {boolean}
     * @default false
     * @version SDK: 1.24.0 | ThoughtSpot:9.4.0.cl, 9.4.0.sw
     * @example
     * ```js
     * // Disable tracking PreRender size in the configuration
     * const config = {
     *   doNotTrackPreRenderSize: true,
     * };
     *
     * // Instantiate an object with the configuration
     * const myComponent = new MyComponent(config);
     * ```
     */
    doNotTrackPreRenderSize?: boolean;
    /**
     * For internal tracking of the embed component type.
     * @hidden
     */
    embedComponentType?: string;
    /**
     * Boolean to exclude runtimeParameters from the URL
     * when set to true, this flag removes runtime parameters from the URL.
     *
     * Irrespective of this flag, runtime filters ( if passed ) will be applied to the
     * embedded view.
     * @default false
     * @version SDK: 1.29.0 | ThoughtSpot: 10.1.0.cl
     */
    excludeRuntimeParametersfromURL?: boolean;
    /**
     * Enable the V2 shell. This can provide performance benefits
     * due to a lighterweight shell.
     * @example
     * ```js
     * const embed = new LiveboardEmbed('#embed', {
     *   liveboardId: '123',
     *   enableV2Shell_experimental: true
     * });
     * ```
     * @version SDK: 1.31.2 | ThoughtSpot: 10.0.0.cl
     */
    // eslint-disable-next-line camelcase
    enableV2Shell_experimental?: boolean;
    /**
     * To set the initial state of the search bar in case of saved Answers.
     * @default true
     * @version SDK: 1.34.0 | ThoughtSpot: 10.3.0.cl
     * @example
     * ```js
     * const embed = new LiveboardEmbed('#embed', {
     *   liveboardId: '123',
     *   collapseSearchBar: true
     * });
     */
    collapseSearchBar?: boolean;
    /**
     * This flag can be used to disable links inside the embedded app,
     * and disable redirection of links in a new tab.
     * @example
     * ```js
     * const embed = new LiveboardEmbed('#embed', {
     *   disableRedirectionLinksInNewTab: true
     * });
     * ```
     * @version SDK: 1.32.1 | ThoughtSpot: 10.3.0.cl
     */
    disableRedirectionLinksInNewTab?: boolean;
    /**
     * Flag to control Data panel experience
     * @default false
     * @version SDK: 1.34.0 | ThoughtSpot Cloud: 10.3.0.cl
     * @example
     * ```js
     * const embed = new AppEmbed('#tsEmbed', {
     *    ... // other options
     *    dataPanelV2: true,
     * })
     * ```
     */
    dataPanelV2?: boolean;
    /**
     * To enable custom column groups in data panel v2
     * @version SDK: 1.32.0 | ThoughtSpot: 10.0.0.cl, 10.1.0.sw
     * @default false
     * @example
     * ```js
     * const embed = new SearchEmbed('#tsEmbed', {
     *   ... // other options
     *   enableCustomColumnGroups: true,
     * });
     * ```
     */
    enableCustomColumnGroups?: boolean;
    /**
     * Overrides an Org context for embedding application users.
     * This parameter allows a user authenticated to one Org to view the
     * objects from another Org.
     * The `overrideOrgId` setting is honoured only if the
     * Per Org URL feature is enabled on your ThoughtSpot instance.
     * @example
     * ```js
     * const embed = new LiveboardEmbed('#embed', {
     *   ... // other options
     *   overrideOrgId: 142536
     * });
     * ```
     * @version SDK: 1.35.0 | ThoughtSpot: 10.5.0.cl
     */
    overrideOrgId?: number;
}

/**
 * MessagePayload: Embed event payload: message type, data and status (start/end)
 * @group Events
 */
export type MessagePayload = {
    /* type: message type eg: 'save' */
    type: string;
    /* data: message payload data eg: { answerId: '123' } */
    data: any;
    /* status: message payload status - start or end */
    status?: string;
};
/**
 * MessageOptions: By providing options, getting specific event start / end based on
 * option
 * @group Events
 */
export type MessageOptions = {
    /**
     *  A boolean value indicating that start status events of this type
     *  will be dispatched.
     */
    start?: boolean;
};
/**
 * MessageCallback: Embed event message callback
 * @group Events
 */
export type MessageCallback = (
    /* payload: Message payload contains type, data, and status */
    payload: MessagePayload,
    /**
     *  responder: Message callback function triggered when embed event
     *  initiated
     */
    responder?: (data: any) => void,
) => void;
/**
 * MessageCallbackObj: contains message options & callback function
 */
export type MessageCallbackObj = {
    /**
     *  options: It contains start, a boolean value indicating that start
     *  status events of this type will be dispatched
     */
    /* callback: Embed event message callback */
    options: MessageOptions;
    callback: MessageCallback;
};

export type GenericCallbackFn = (...args: any[]) => any;

export type QueryParams = {
    [key: string]: string | boolean | number;
};

/**
 * A map of the supported runtime filter operations
 */
// eslint-disable-next-line no-shadow
export enum RuntimeFilterOp {
    /**
     * Equals
     */
    EQ = 'EQ',
    /**
     * Does not equal
     */
    NE = 'NE',
    /**
     * Less than
     */
    LT = 'LT',
    /**
     * Less than or equal to
     */
    LE = 'LE',
    /**
     * Greater than
     */
    GT = 'GT',
    /**
     * Greater than or equal to
     */
    GE = 'GE',
    /**
     * Contains
     */
    CONTAINS = 'CONTAINS',
    /**
     * Begins with
     */
    BEGINS_WITH = 'BEGINS_WITH',
    /**
     * Ends with
     */
    ENDS_WITH = 'ENDS_WITH',
    /**
     * Between, inclusive of higher value
     */
    BW_INC_MAX = 'BW_INC_MAX',
    /**
     * Between, inclusive of lower value
     */
    BW_INC_MIN = 'BW_INC_MIN',
    /**
     * Between, inclusive of both higher and lower value
     */
    BW_INC = 'BW_INC',
    /**
     * Between, non-inclusive
     */
    BW = 'BW',
    /**
     * Is included in this list of values
     */
    IN = 'IN',
    /**
     * Is not included in this list of values
     */
    NOT_IN = 'NOT_IN',
}

/**
 * Home page module that can be hidden.
 * **Note**: This option does not apply to the classic homepage.
 * To access the updated modular homepage, set
 * `modularHomeExperience` to `true` (available as Early Access feature in 9.12.5.cl).
 * @version SDK: 1.28.0 | ThoughtSpot: 9.12.5.cl, 10.1.0.sw
 */
// eslint-disable-next-line no-shadow
export enum HomepageModule {
    /**
     * Search bar
     */
    Search = 'SEARCH',
    /**
     * kPI watchlist module
     */
    Watchlist = 'WATCHLIST',
    /**
     * favorite objects
     */
    Favorite = 'FAVORITE',
    /**
     * List of answers and Liveboards
     */
    MyLibrary = 'MY_LIBRARY',
    /**
     * Trending list
     */
    Trending = 'TRENDING',
    /**
     * Learning videos
     */
    Learning = 'LEARNING',
}

/**
 * A filter that can be applied to ThoughtSpot answers, Liveboards, or
 * visualizations at runtime.
 */
export interface RuntimeFilter {
    /**
     * The name of the column to filter on (case-sensitive)
     */
    columnName: string;
    /**
     * The operator to apply
     */
    operator: RuntimeFilterOp;
    /**
     * The list of operands. Some operators like EQ, LE accept
     * a single operand, whereas other operators like BW and IN accept multiple
     * operands.
     */
    values: (number | boolean | string | bigint)[];
}
/**
 * A filter that can be applied to ThoughtSpot Answers, Liveboards, or
 * visualizations at runtime.
 */
export interface RuntimeParameter {
    /**
     * The name of the runtime parameter to filter on (case-sensitive)
     */
    name: string;
    /**
     * Values
     */
    value: number | boolean | string;
}

/**
 * Event types emitted by the embedded ThoughtSpot application.
 *
 * To add an event listener use the corresponding
 * {@link LiveboardEmbed.on} or {@link AppEmbed.on} or {@link SearchEmbed.on} method.
 *  @example
 * ```js
 * import { EmbedEvent } from '@thoughtspot/visual-embed-sdk';
 * // Or
 * // const { EmbedEvent } = window.tsembed;
 *
 * // create the liveboard embed.
 *
 * liveboardEmbed.on(EmbedEvent.Drilldown, (drilldown) => {
 *   console.log('Drilldown event', drilldown);
 * }));
 * ```
 *
 * If you are using React components for embedding, you can register to any
 * events from the `EmbedEvent` list by using the `on<EventName>` convention.
 * For example,`onAlert`, `onCopyToClipboard` and so on.
 *  @example
 * ```js
 * // ...
 * const MyComponent = ({ dataSources }) => {
 *      const onLoad = () => {
 *      console.log(EmbedEvent.Load, {});
 *      };
 *
 *      return (
 *          <SearchEmbed
 *              dataSources={dataSources}
 *              onLoad = {logEvent("Load")}
 *          />
 *     );
 * };
 * ```
 * @group Events
 */
// eslint-disable-next-line no-shadow
export enum EmbedEvent {
    /**
     * Rendering has initialized.
     * @example
     *```js
     * liveboardEmbed.on(EmbedEvent.Init, showLoader)
     *  //show a loader
     * function showLoader() {
     * document.getElementById("loader");
     * }
     *```
     * @returns timestamp - The timestamp when the event was generated.
     */
    Init = 'init',
    /**
     * Authentication has either succeeded or failed.
     * @version SDK: 1.1.0 | ThoughtSpot: ts7.may.cl, 8.4.1.sw
     * @example
     *```js
     * appEmbed.on(EmbedEvent.AuthInit, payload => {
     *    console.log('AuthInit', payload);
     * })
     *```
     * @returns isLoggedIn - A Boolean specifying whether authentication was successful.
     */
    AuthInit = 'authInit',
    /**
     * The embed object container has loaded.
     * @returns timestamp - The timestamp when the event was generated.
     * @version SDK: 1.1.0 | ThoughtSpot: ts7.may.cl, 8.4.1.sw
     * @example
     *```js
     * liveboardEmbed.on(EmbedEvent.Load, hideLoader)
     *    //hide loader
     * function hideLoader() {
     *   document.getElementById("loader");
     * }
     *```
     */
    Load = 'load',
    /**
     * Data pertaining to answer or Liveboard is received
     * @return data - The answer or Liveboard data
     * @version SDK: 1.1.0 | ThoughtSpot: ts7.may.cl, 8.4.1.sw
     * @example
     *```js
     * liveboardEmbed.on(EmbedEvent.Data, payload => {
     *    console.log('data', payload);
     * })
     *```
     * @important
     */
    Data = 'data',
    /**
     * Search query has been updated by the user.
     * @version SDK: 1.4.0 | ThoughtSpot: ts7.sep.cl, 8.4.1.sw
     * @example
     *```js
     * searchEmbed.on(EmbedEvent.QueryChanged, payload => console.log('data', payload))
     *```
     */
    QueryChanged = 'queryChanged',
    /**
     * A drill-down operation has been performed.
     * @version SDK: 1.1.0 | ThoughtSpot: ts7.may.cl, 8.4.1.sw
     * @returns additionalFilters - Any additional filters applied
     * @returns drillDownColumns - The columns on which drill down was performed
     * @returns nonFilteredColumns - The columns that were not filtered
     * @example
     *```js
     * searchEmbed.on(EmbedEvent.DrillDown, {
     *    points: {
     *        clickedPoint,
     *        selectedPoints: selectedPoint
     *    },
     *    autoDrillDown: true,
     * })
     *```
     * In this example, `VizPointDoubleClick` event is used for
     * triggering the `DrillDown` event when an area or specific
     * data point on a table or chart is double-clicked.
     * @example
     *```js
     * searchEmbed.on(EmbedEvent.VizPointDoubleClick, (payload) => {
     *   console.log(payload);
     *   const clickedPoint = payload.data.clickedPoint;
     *   const selectedPoint = payload.data.selectedPoints;
     *   console.log('>>> called', clickedPoint);
     *   embed.trigger(HostEvent.DrillDown, {
     *      points: {
     *      clickedPoint,
     *          selectedPoints: selectedPoint
     *     },
     *   autoDrillDown: true,
     *     })
     * })
     *```
     */
    Drilldown = 'drillDown',
    /**
     * One or more data sources have been selected.
     * @returns dataSourceIds - the list of data sources
     * @version SDK: 1.1.0 | ThoughtSpot: ts7.may.cl, 8.4.1.sw
     * @example
     * ```js
     * searchEmbed.on(EmbedEvent.DataSourceSelected, payload => {
     *    console.log('DataSourceSelected', payload);
     * })
     * ```
     */
    DataSourceSelected = 'dataSourceSelected',
    /**
     * One or more data columns have been selected.
     * @returns columnIds - the list of columns
     * @version SDK: 1.10.0 | ThoughtSpot: 8.2.0.cl, 8.4.1.sw
     * @example
     * ```js
     * appEmbed.on(EmbedEvent.AddRemoveColumns, payload => {
     *   console.log('AddRemoveColumns', payload);
     * })
     * ```
     */
    AddRemoveColumns = 'addRemoveColumns',
    /**
     * A custom action has been triggered.
     * @returns actionId - ID of the custom action
     * @returns payload {@link CustomActionPayload} - Response payload with the
     * Answer or Liveboard data
     * @version SDK: 1.1.0 | ThoughtSpot: ts7.may.cl, 8.4.1.sw
     * @example
     * ```js
     * appEmbed.on(EmbedEvent.customAction, payload => {
     *     const data = payload.data;
     *     if (data.id === 'insert Custom Action ID here') {
     *         console.log('Custom Action event:', data.embedAnswerData);
     *     }
     * })
     * ```
     */
    CustomAction = 'customAction',
    /**
     * Listen to double click actions on a visualization.
     * @return ContextMenuInputPoints - Data point that is double-clicked
     * @version SDK: 1.5.0 | ThoughtSpot: ts7.oct.cl, 7.2.1
     * @example
     * ```js
     * livebaordEmbed.on(EmbedEvent.VizPointDoubleClick, payload => {
     *      console.log('VizPointDoubleClick', payload);
     * })
     * ```
     */
    VizPointDoubleClick = 'vizPointDoubleClick',
    /**
     * Listen to clicks on a visualization in a Liveboard or Search result.
     * @return viz, clickedPoint - metadata about the point that is clicked
     * @version SDK: 1.11.0 | ThoughtSpot: 8.3.0.cl, 8.4.1.sw
     * @important
     * @example
     * ```js
     * embed.on(EmbedEvent.VizPointClick, ({data}) => {
     *   console.log(
     *    data.vizId, // viz id
     *    data.clickedPoint.selectedAttributes[0].value,
     *    data.clickedPoint.selectedAttributes[0].column.name,
     *    data.clickedPoint.selectedMeasures[0].value,
     *    data.clickedPoint.selectedMeasures[0].column.name,
     *   )
     * });
     * ```
     */
    VizPointClick = 'vizPointClick',
    /**
     * An error has occurred. This event is fired for the following error types:
     *
     * `API` - API call failure error.
     * `FULLSCREEN` - Error when presenting a Liveboard or visualization in full screen
     * mode. `SINGLE_VALUE_FILTER` - Error due to multiple values in the single value
     * filter. `NON_EXIST_FILTER` - Error due to a non-existent filter.
     * `INVALID_DATE_VALUE` - Invalid date value error.
     * `INVALID_OPERATOR` - Use of invalid operator during filter application.
     *
     * For more information, see https://developers.thoughtspot.com/docs/events-app-integration#errorType
     * @returns error - An error object or message
     * @version SDK: 1.1.0 | ThoughtSpot: ts7.may.cl, 8.4.1.sw
     * @example
     * ```js
     * // API error
     * SearchEmbed.on(EmbedEvent.Error, (error) => {
     *   console.log(error);
     *  // { type: "Error", data: { errorType: "API", error: { message: '...', error: '...' } } }
     * });
     * ```
     * @example
     * ```js
     * // Fullscreen error (Errors during presenting of a liveboard)
     * LiveboardEmbed.on(EmbedEvent.Error, (error) => {
     *   console.log(error);
     *   // { type: "Error", data: { errorType: "FULLSCREEN", error: {
     *   //   message: "Fullscreen API is not enabled",
     *   //   stack: "..."
     *   // } }}
     * })
     * ```
     */
    Error = 'Error',
    /**
     * The embedded object has sent an alert.
     * @returns alert - An alert object
     * @version SDK: 1.1.0 | ThoughtSpot: ts7.may.cl, 8.4.1.sw
     * @example
     * ```js
     * searchEmbed.on(EmbedEvent.Alert)
     * ```
     */
    Alert = 'alert',
    /**
     * The ThoughtSpot auth session has expired.
     * @version SDK: 1.4.0 | ThoughtSpot: ts7.sep.cl, 8.4.1.sw
     * @example
     *```js
     * appEmbed.on(EmbedEvent.AuthExpire, showAuthExpired)
     * //show auth expired banner
     * function showAuthExpired() {
     *    document.getElementById("authExpiredBanner");
     * }
     *```
     */
    AuthExpire = 'ThoughtspotAuthExpired',
    /**
     * ThoughtSpot failed to validate the auth session.
     * @hidden
     */
    AuthFailure = 'ThoughtspotAuthFailure',

    /**
     * ThoughtSpot failed to re validate the auth session.
     * @hidden
     */
    IdleSessionTimeout = 'IdleSessionTimeout',

    /**
     * ThoughtSpot failed to validate the auth session.
     * @hidden
     */
    AuthLogout = 'ThoughtspotAuthLogout',
    /**
     * The height of the embedded Liveboard or visualization has been computed.
     * @returns data - The height of the embedded Liveboard or visualization
     * @hidden
     */
    EmbedHeight = 'EMBED_HEIGHT',
    /**
     * The center of visible iframe viewport is calculated.
     * @returns data - The center of the visible Iframe viewport.
     * @hidden
     */
    EmbedIframeCenter = 'EmbedIframeCenter',
    /**
     * Emitted when the **Get Data** action is initiated.
     * Applicable to `SearchBarEmbed` only.
     * @version SDK: 1.19.0 | ThoughtSpot: 9.0.0.cl, 9.0.1.sw
     * @example
     *```js
     * searchbarEmbed.on(EmbedEvent.GetDataClick)
     *  .then(data => {
     *  console.log('Answer Data:', data);
     * })
     *```
     */
    GetDataClick = 'getDataClick',
    /**
     * Detects the route change.
     * @version SDK: 1.7.0 | ThoughtSpot: 8.0.0.cl, 8.4.1.sw
     * @example
     *```js
     * searchEmbed.on(EmbedEvent.RouteChange, payload =>
     *    console.log('data', payload))
     *```
     */
    RouteChange = 'ROUTE_CHANGE',
    /**
     * The v1 event type for Data
     * @hidden
     */
    V1Data = 'exportVizDataToParent',
    /**
     * Emitted when the embed does not have cookie access. This happens
     * when Safari and other Web browsers block third-party cookies
     * are blocked by default. `NoCookieAccess` can trigger
     * @example
     *```js
     * appEmbed.on(EmbedEvent.NoCookieAccess)
     *```
     * @version SDK: 1.1.0 | ThoughtSpot: ts7.may.cl, 7.2.1.sw
     */
    NoCookieAccess = 'noCookieAccess',
    /**
     * Emitted when SAML is complete
     * @private
     * @hidden
     */
    SAMLComplete = 'samlComplete',
    /**
     * Emitted when any modal is opened in the app
     * @version SDK: 1.6.0 | ThoughtSpot: ts8.nov.cl, 8.4.1.sw
     * @example
     *```js
     * appEmbed.on(EmbedEvent.DialogOpen, payload => {
     *    console.log('dialog open', payload);
     *  })
     *```
     */
    DialogOpen = 'dialog-open',
    /**
     * Emitted when any modal is closed in the app
     * @version SDK: 1.6.0 | ThoughtSpot: ts8.nov.cl, 8.4.1.sw
     * @example
     *```js
     * appEmbed.on(EmbedEvent.DialogClose, payload => {
     *     console.log('dialog close', payload);
     * })
     *```
     */
    DialogClose = 'dialog-close',
    /**
     * Emitted when the Liveboard shell loads.
     * You can use this event as a hook to trigger
     * other events on the rendered Liveboard.
     * @version SDK: 1.9.1 | ThoughtSpot: 8.1.0.cl, 8.4.1.sw
     * @example
     *```js
     * liveboardEmbed.on(EmbedEvent.LiveboardRendered, payload => {
           console.log('Liveboard is rendered', payload);
       })
     *```
     * The following example shows how to trigger
     * `SetVisibleVizs` event using LiveboardRendered embed event:
     * @example
     *```js
     * const embedRef = useEmbedRef();
     * const onLiveboardRendered = () => {
     * embed.trigger(HostEvent.SetVisibleVizs, ['viz1', 'viz2']);
     * };
     *```
     */
    LiveboardRendered = 'PinboardRendered',
    /**
     * Emits all events.
     * @Version SDK: 1.10.0 | ThoughtSpot: 8.2.0.cl, 8.4.1.sw
     * @example
     *```js
     * appEmbed.on(EmbedEvent.ALL, payload => {
     *  console.log('Embed Events', payload)
     * })
     *```
     */
    ALL = '*',
    /**
     * Emitted when an Answer is saved in the app
     * @Version SDK: 1.11.0 | ThoughtSpot: 8.3.0.cl, 8.4.1.sw
     * @example
     *```js
     * //Emit when action starts
     *  searchEmbed.on(EmbedEvent.Save, payload => {
     *    console.log('Save', payload)
     *  }, {
     *    start: true
     * })
     * //emit when action ends
     * searchEmbed.on(EmbedEvent.Save, payload => {
     *    console.log('Save', payload)
     * })
     *```
     */
    Save = 'save',
    /**
     * Emitted when the download action is triggered on an answer
     *
     * **Note**: This event is deprecated in v1.21.0.
     * To fire an event when a download action is initiated on a chart or table,
     * use `EmbedEvent.DownloadAsPng`, `EmbedEvent.DownloadAsPDF`,
     * `EmbedEvent.DownloadAsCSV`, or `EmbedEvent.DownloadAsXLSX`
     * @version SDK: 1.11.0 | ThoughtSpot: 8.3.0.cl, 8.4.1.sw
     * @example
     *```js
     * liveboardEmbed.on(EmbedEvent.Download, {
     * vizId: '730496d6-6903-4601-937e-2c691821af3c'
     * })
     *```
     */
    Download = 'download',
    /**
     * Emitted when the download action is triggered on an answer
     * @version SDK: 1.21.0 | ThoughtSpot: 9.2.0.cl, 9.4.0.sw
     * @example
     *```js
     * //emit when action starts
     * searchEmbed.on(EmbedEvent.DownloadAsPng, payload => {
     *   console.log('download PNG', payload)}, {start: true })
     * //emit when action ends
     * searchEmbed.on(EmbedEvent.DownloadAsPng, payload => {
     *   console.log('download PNG', payload)})
     *```
     */
    DownloadAsPng = 'downloadAsPng',
    /**
     * Emitted when the Download as PDF action is triggered on an answer
     * @version SDK: 1.11.0 | ThoughtSpot: 8.3.0.cl, 8.4.1.sw
     * @example
     *```js
     * //emit when action starts
     * searchEmbed.on(EmbedEvent.DownloadAsPdf, payload => {
     *   console.log('download PDF', payload)}, {start: true })
     * //emit when action ends
     * searchEmbed.on(EmbedEvent.DownloadAsPdf, payload => {
     *   console.log('download PDF', payload)})
     *```
     */
    DownloadAsPdf = 'downloadAsPdf',
    /**
     * Emitted when the Download as CSV action is triggered on an answer
     * @version SDK: 1.11.0 | ThoughtSpot: 8.3.0.cl, 8.4.1.sw
     * @example
     *```js
     * //emit when action starts
     * searchEmbed.on(EmbedEvent.DownloadAsCSV, payload => {
     *   console.log('download CSV', payload)}, {start: true })
     * //emit when action ends
     * searchEmbed.on(EmbedEvent.DownloadAsCSV, payload => {
     *    console.log('download CSV', payload)})
     *```
     */
    DownloadAsCsv = 'downloadAsCsv',
    /**
     * Emitted when the Download as XLSX action is triggered on an answer
     * @version SDK: 1.11.0 | ThoughtSpot: 8.3.0.cl, 8.4.1.sw
     * @example
     *```js
     * //emit when action starts
     * searchEmbed.on(EmbedEvent.DownloadAsXlsx, payload => {
     *   console.log('download Xlsx', payload)}, { start: true })
     * //emit when action ends
     * searchEmbed.on(EmbedEvent.DownloadAsXlsx, payload => {
     *   console.log('download Xlsx', payload)})
     *```
     */
    DownloadAsXlsx = 'downloadAsXlsx',
    /**
     * Emitted when an Answer is deleted in the app
     * @version SDK: 1.11.0 | ThoughtSpot: 8.3.0.cl, 8.4.1.sw
     * @example
     *```js
     * //emit when action starts
     * appEmbed.on(EmbedEvent.AnswerDelete, payload => {
     *    console.log('delete answer', payload)}, {start: true })
     * //trigger when action is completed
     * appEmbed.on(EmbedEvent.AnswerDelete, payload => {
     *    console.log('delete answer', payload)})
     *```
     */
    AnswerDelete = 'answerDelete',
    /**
     * Emitted when an answer is pinned to a Liveboard
     * @version SDK: 1.11.0 | ThoughtSpot: 8.3.0.cl, 8.4.1.sw
     * @example
     *```js
     * //emit when action starts
     * searchEmbed.on(EmbedEvent.Pin, payload => {
     *    console.log('pin', payload)
     * }, {
     * start: true
     * })
     * //emit when action ends
     * searchEmbed.on(EmbedEvent.Pin, payload => {
     *    console.log('pin', payload)
     * })
     *```
     */
    Pin = 'pin',
    /**
     * Emitted when SpotIQ analysis is triggered
     * @version SDK: 1.11.0 | ThoughtSpot: 8.3.0.cl, 8.4.1.sw
     * @example
     *```js
     * //emit when action starts
     * searchEmbed.on(EmbedEvent.SpotIQAnalyze, payload => {
     *   console.log('SpotIQAnalyze', payload)
     * }, {
     * start: true
     * })
     * //emit when action ends
     * searchEmbed.on(EmbedEvent.SpotIQAnalyze, payload => {
     *   console.log('SpotIQ analyze', payload)
     * })
     *```
     */
    SpotIQAnalyze = 'spotIQAnalyze',
    /**
     * Emitted when a user shares an object with another user or group
     * @version SDK: 1.11.0 | ThoughtSpot: 8.3.0.cl, 8.4.1.sw
     * @example
     *```js
     * //emit when action starts
     * searchEmbed.on(EmbedEvent.Share, payload => {
     *    console.log('Share', payload)
     * }, {
     * start: true
     * })
     * //emit when action ends
     * searchEmbed.on(EmbedEvent.Share, payload => {
     *   console.log('Share', payload)
     * })
     *```
     */
    Share = 'share',
    /**
     * Emitted when a user clicks the **Include** action to include a specific value or
     * data on a chart or table.
     * @version SDK: 1.11.0 | ThoughtSpot: 8.3.0.cl, 8.4.1.sw
     * @example
     *```js
     * appEmbed.on(EmbedEvent.DrillInclude, payload => {
     *    console.log('Drill include', payload);
     * })
     *```
     */
    DrillInclude = 'context-menu-item-include',
    /**
     * Emitted when a user clicks the **Exclude** action to exclude a specific value or
     * data on a chart or table
     * @version SDK: 1.11.0 | ThoughtSpot: 8.3.0.cl, 8.4.1.sw
     * @example
     *```js
     * appEmbed.on(EmbedEvent.DrillExclude, payload => {
     *     console.log('Drill exclude', payload);
     * })
     *```
     */
    DrillExclude = 'context-menu-item-exclude',
    /**
     * Emitted when a column value is copied in the embedded app.
     * @version SDK: 1.11.0 | ThoughtSpot: 8.3.0.cl, 8.4.1.sw
     * @example
     *```js
     * seachEmbed.on(EmbedEvent.CopyToClipboard, payload => {
     *    console.log('copy to clipboard', payload);
     * })
     *```
     */
    CopyToClipboard = 'context-menu-item-copy-to-clipboard',
    /**
     * Emitted when a user clicks the **Update TML** action on
     * embedded Liveboard.
     * @version SDK: 1.11.0 | ThoughtSpot: 8.3.0.cl, 8.4.1.sw
     * @example
     *```js
     * liveboardEmbed.on(EmbedEvent.UpdateTML)
     * })
     *```
     */
    UpdateTML = 'updateTSL',
    /**
     * Emitted when a user clicks the **Edit TML** action
     * on an embedded Liveboard.
     * @version SDK: 1.11.0 | ThoughtSpot: 8.3.0.cl, 8.4.1.sw
     * @example
     *```js
     * appEmbed.on(EmbedEvent.EditTML, payload => {
     *    console.log('Edit TML', payload);
     * })
     *```
     */
    EditTML = 'editTSL',
    /**
     * Emitted when the **Export TML** action is triggered on an
     * an embedded object in the app
     * @version SDK: 1.11.0 | ThoughtSpot: 8.3.0.cl, 8.4.1.sw
     * @example
     *```js
     * //emit when action starts
     * searchEmbed.on(EmbedEvent.ExportTML, payload => {
     *     console.log('Export TML', payload)}, { start: true })
     * //emit when action ends
     * searchEmbed.on(EmbedEvent.ExportTML, payload => {
     *     console.log('Export TML', payload)})
     *```
     */
    ExportTML = 'exportTSL',
    /**
     * Emitted when an Answer is saved as a View.
     * @version SDK: 1.11.0 | ThoughtSpot: 8.3.0.cl, 8.4.1.sw
     * @example
     *```js
     * appEmbed.on(EmbedEvent.SaveAsView, payload => {
     *    console.log('View', payload);
     * })
     *```
     */
    SaveAsView = 'saveAsView',
    /**
     * Emitted when the user creates a copy of an Answer
     * @version SDK: 1.11.0 | ThoughtSpot: 8.3.0.cl, 8.4.1.sw
     * @example
     *```js
     * //emit when action starts
     * appEmbed.on(EmbedEvent.CopyAEdit, payload => {
     *    console.log('Copy and edit', payload)}, {start: true })
     * //emit when action ends
     * appEmbed.on(EmbedEvent.CopyAEdit, payload => {
     *    console.log('Copy and edit', payload)})
     *```
     */
    CopyAEdit = 'copyAEdit',
    /**
     * Emitted when a user clicks Show underlying data on an Answer
     * @version SDK: 1.11.0 | ThoughtSpot: 8.3.0.cl, 8.4.1.sw
     * @example
     *```js
     * liveboardEmbed.on(EmbedEvent.ShowUnderlyingData, payload => {
     *    console.log('show data', payload);
     * })
     *```
     */
    ShowUnderlyingData = 'showUnderlyingData',
    /**
     * Emitted when an answer is switched to a chart or table view.
     * @version SDK: 1.11.0 | ThoughtSpot: 8.3.0.cl, 8.4.1.sw
     * @example
     *```js
     * searchEmbed.on(EmbedEvent.AnswerChartSwitcher, payload => {
     *    console.log('switch view', payload);
     * })
     *```
     */
    AnswerChartSwitcher = 'answerChartSwitcher',
    /**
     * Internal event to communicate the initial settings back to the ThoughtSpot app
     * @hidden
     */
    APP_INIT = 'appInit',
    /**
     * Emitted when a user clicks **Show Liveboard details** on a Liveboard
     * @version SDK: 1.15.0 | ThoughtSpot: 8.7.0.cl, 8.8.1.sw
     * @example
     *```js
     * liveboardEmbed.on(EmbedEvent.AnswerChartSwitcher, payload => {
     *    console.log('Liveboard details', payload);
     * })
     *```
     */
    LiveboardInfo = 'pinboardInfo',
    /**
     * Emitted when a user clicks on the Favorite icon on a Liveboard
     * @version SDK: 1.15.0 | ThoughtSpot: 8.7.0.cl, 8.8.1.sw
     * @example
     *```js
     * liveboardEmbed.on(EmbedEvent.AddToFavorites, payload => {
     *    console.log('favorites', payload);
     * })
     *```
     */
    AddToFavorites = 'addToFavorites',
    /**
     * Emitted when a user clicks **Schedule** on a Liveboard
     * @version SDK: 1.15.0 | ThoughtSpot: 8.7.0.cl, 8.8.1.sw
     * @example
     *```js
     * liveboardEmbed.on(EmbedEvent.Schedule, payload => {
     *    console.log(`Liveboard schedule', payload);
     * })
     *```
     */
    Schedule = 'subscription',
    /**
     * Emitted when a user clicks **Edit** on a Liveboard or visualization
     * @version SDK: 1.15.0 | ThoughtSpot: 8.7.0.cl, 8.8.1.sw
     * @example
     *```js
     * liveboardEmbed.on(EmbedEvent.Edit, payload => {
     *    console.log(`Liveboard edit', payload);
     * })
     *```
     */
    Edit = 'edit',
    /**
     * Emitted when a user clicks *Make a copy* on a Liveboard
     * @version SDK: 1.15.0 | ThoughtSpot: 8.7.0.cl, 8.8.1.sw
     * @example
     *```js
     * liveboardEmbed.on(EmbedEvent.MakeACopy, payload => {
     *    console.log(`Copy', payload);
     * })
     *```
     */
    MakeACopy = 'makeACopy',
    /**
     * Emitted when a user clicks **Present** on a Liveboard or visualization
     * @version SDK: 1.15.0 | ThoughtSpot: 8.7.0.cl, 8.8.1.sw
     * @example
     *```js
     * liveboardEmbed.on(EmbedEvent.Present)
     *```
     * @example
     *```js
     * liveboardEmbed.on(EmbedEvent.Present, {
     *   vizId: '730496d6-6903-4601-937e-2c691821af3c'})
     * })
     *```
     */
    Present = 'present',
    /**
     * Emitted when a user clicks **Delete** on a visualization
     * @version SDK: 1.15.0 | ThoughtSpot: 8.7.0.cl, 8.8.1.sw
     * @example
     *```js
     * liveboardEmbed.on(EmbedEvent.Delete,
     *   {vizId: '730496d6-6903-4601-937e-2c691821af3c'})
     *```
     */
    Delete = 'delete',
    /**
     * Emitted when a user clicks Manage schedules on a Liveboard
     * @version SDK: 1.15.0 | ThoughtSpot: 8.7.0.cl, 8.8.1.sw
     * @example
     *```js
     * liveboardEmbed.on(EmbedEvent.SchedulesList)
     *```
     */
    SchedulesList = 'schedule-list',
    /**
     * Emitted when a user clicks **Cancel** in edit mode on a Liveboard
     * @version SDK: 1.15.0 | ThoughtSpot: 8.7.0.cl, 8.8.1.sw
     * @example
     *```js
     * liveboardEmbed.on(EmbedEvent.Cancel)
     *```
     */
    Cancel = 'cancel',
    /**
     * Emitted when a user clicks **Explore** on a visualization
     * @version SDK: 1.15.0 | ThoughtSpot: 8.7.0.cl, 8.8.1.sw
     * @example
     *```js
     * liveboardEmbed.on(EmbedEvent.Explore,  {
     *   vizId: '730496d6-6903-4601-937e-2c691821af3c'})
     *```
     */
    Explore = 'explore',
    /**
     * Emitted when a user clicks **Copy link** action on a visualization.
     * @version SDK: 1.15.0 | ThoughtSpot: 8.7.0.cl, 8.8.1.sw
     * @example
     *```js
     * liveboardEmbed.on(EmbedEvent.CopyLink, {
     *   vizId: '730496d6-6903-4601-937e-2c691821af3c'})
     *```
     */
    CopyLink = 'embedDocument',
    /**
     * Emitted when a user interacts with cross filters on a visualization or Liveboard
     * @version SDK: 1.21.0 | ThoughtSpot: 9.2.0.cl, 9.5.0.sw
     * @example
     *```js
     * liveboardEmbed.trigger(HostEvent.CrossFilterChanged, {
     *    vizId: '730496d6-6903-4601-937e-2c691821af3c'})
     *```
     */
    CrossFilterChanged = 'cross-filter-changed',
    /**
     * Emitted when a user right clicks on a visualization (chart or table)
     * @version SDK: 1.21.0 | ThoughtSpot: 9.2.0.cl, 9.5.0.sw
     * @example
     *```js
     * LiveboardEmbed.on(EmbedEvent.VizPointRightClick, payload => {
     *    console.log('VizPointClick', payload)
     * })
     *```
     */
    VizPointRightClick = 'vizPointRightClick',
    /**
     * Emitted when a user clicks **Insert to slide** on a visualization
     * @hidden
     */
    InsertIntoSlide = 'insertInToSlide',
    /**
     * Emitted when a user changes any filter on a Liveboard.
     * Returns filter type and name, column name and ID, and runtime
     * filter details.
     * @example
     *
     *```js
     * LiveboardEmbed.on(EmbedEvent.FilterChanged, (payload) => {
     *    console.log('payload', payload);
     * })
     *
     * @version SDK: 1.23.0 | ThoughtSpot: 9.4.0.cl, 9.5.0.sw
     */
    FilterChanged = 'filterChanged',
    /**
     *  Emitted when a user clicks the **Go** button to initiate
     *  a Natural Language Search query
     * @version SDK : 1.26.0 | ThoughtSpot: 9.7.0.cl, 9.8.0.sw
     */
    SageEmbedQuery = 'sageEmbedQuery',
    /**
     * Emitted when a user selects a data source on the embedded
     * Natural Language Search interface.
     *
     * @version SDK : 1.26.0 | ThoughtSpot: 9.7.0.cl, 9.8.0.sw
     */
    SageWorksheetUpdated = 'sageWorksheetUpdated',
    /**
     * Emitted when a user updates a connection on the **Data** page
     * @version SDK : 1.27.0 | ThoughtSpot: 9.8.0.cl, 9.8.0.sw
     */
    UpdateConnection = 'updateConnection',
    /**
     * Emitted when a user updates a connection on the **Data** page
     * @version SDK : 1.27.0 | ThoughtSpot: 9.8.0.cl, 9.8.0.sw
     */
    CreateConnection = 'createConnection',
    /**
     * Emitted when name, status (private or public) or filter values of a
     * Personalised view is updated.
     * @returns viewName: string
     * @returns viewId: string
     * @returns liveboardId: string
     * @returns isPublic: boolean
     * @version SDK : 1.26.0 | ThoughtSpot: 9.7.0.cl, 9.8.0.sw
     */
    UpdatePersonalisedView = 'updatePersonalisedView',
    /**
     * Emitted when a Personalised view is saved.
     * @returns viewName: string
     * @returns viewId: string
     * @returns liveboardId: string
     * @returns isPublic: boolean
     * @version SDK : 1.26.0 | ThoughtSpot: 9.7.0.cl, 9.8.0.sw
     */
    SavePersonalisedView = 'savePersonalisedView',
    /**
     * Emitted when a Liveboard is reset.
     * @returns viewName: string
     * @returns viewId: string
     * @returns liveboardId: string
     * @returns isPublic: boolean
     * @version SDK : 1.26.0 | ThoughtSpot: 9.7.0.cl, 9.8.0.sw
     */
    ResetLiveboard = 'resetLiveboard',
    /**
     * Emitted when a PersonalisedView is deleted.
     * @returns views: string[]
     * @returns liveboardId: string
     * @version SDK : 1.26.0 | ThoughtSpot: 9.7.0.cl, 9.8.0.sw
     */
    DeletePersonalisedView = 'deletePersonalisedView',
    /**
     * Emitted when a user creates a new worksheet
     * @version SDK : 1.27.0 | ThoughtSpot Cloud: 9.8.0.cl
     */
    CreateWorksheet = 'createWorksheet',
    /**
     * Emitted when the *Ask Sage* is initialized.
     * @returns viewName: string
     * @returns viewId: string
     * @returns liveboardId: string
     * @returns isPublic: boolean
     * @version SDK : 1.29.0 | ThoughtSpot Cloud: 9.12.0.cl
     */
    AskSageInit = 'AskSageInit',
    /**
     * Emitted when a LB/viz is renamed
     * @version SDK : 1.28.0 | ThoughtSpot: 9.10.5.cl
     */
    Rename = 'rename',
    /**
     *
     * This event can be emitted to intercept search execution initiated by
     * the users and implement the logic to allow or restrict search execution.
     * You can can also show custom error text if the search query must be
     * restricted due to your application or business requirements.

     * Prerequisite: Set `isOnBeforeGetVizDataInterceptEnabled` to `true`
     * for this embed event to get emitted.
     * @param: payload
     * @param: responder
     * Contains elements that lets developers define whether ThoughtSpot
     * should run the search, and if not, what error message
     * should be shown to the user.
     *
     * execute: When execute returns `true`, the search will be run.
     * When execute returns `false`, the search will not be executed.
     *
     * error: Developers can customize the error message text when `execute`
     * returns `false` using the error parameter in responder.
     * @version SDK : 1.29.0 | ThoughtSpot : 10.3.0.cl
     * @example
     *```js
     * .on(EmbedEvent.OnBeforeGetVizDataIntercept,
     * (payload, responder) => {
     *  responder({
     *      data: {
     *          execute:false,
     *          error: {
     *          //Provide a custom error message to explain to your end user
     *          //why their search did not run
     *          errorText: "This search query cannot be run.
     *          Please contact your administrator for more details."
     *          }
     *  }})
     * })
     * ```
     *
     *```js
     * .on(EmbedEvent.OnBeforeGetVizDataIntercept,
     * (payload, responder) => {
     * const query = payload.data.data.answer.search_query
     * responder({
     *  data: {
     *      // returns true as long as the query does not include
     *      // both the 'sales' AND the 'county' column
     *      execute: !(query.includes("sales")&&query.includes("county")),
     *      error: {
     *      //Provide a custom error message to explain to your end user
     *      // why their search did not run, and which searches are accepted by your custom logic.
     *      errorText: "You can't use this query :" + query + ".
     *      The 'sales' measures can never be used at the 'county' level.
     *      Please try another measure, or remove 'county' from your search."
     *      }
     *  }})
     * })
     *```
     */
    OnBeforeGetVizDataIntercept = 'onBeforeGetVizDataIntercept',
    /**
     * Emitted when parameter changes in an Answer
     * or Liveboard
     *
     * ```js
     * liveboardEmbed.on(EmbedEvent.ParameterChanged, (payload) => {
     *     console.log('payload', payload);
     * })
     *```
     * @version SDK : 1.29.0 | ThoughtSpot : 10.3.0.cl
     */
    ParameterChanged = 'parameterChanged',
    /**
     * Emitted when the table viz renders.
     * You can use this event as a hook to trigger
     * other events on the rendered table viz data.
     * @example
     * ```js
     * searchEmbed.on(EmbedEvent.TableVizRendered, (payload) => {
     *       console.log(payload);
     *       const columnDataLite = payload.data.data.columnDataLite;
     *       columnDataLite[0].dataValue[0]="new fob";
     *       console.log('>>> new Data', columnDataLite);
     *       searchEmbed.trigger(HostEvent.TransformTableVizData, columnDataLite);
     * })
     * ```
     * @version SDK: 1.35.12 | ThoughtSpot: 10.7.0.cl
     */
     TableVizRendered = 'TableVizRendered',
     /**
     * Emitted when the liveboard is created from pin modal or liveboard list page.
     * You can use this event as a hook to trigger
     * other events on liveboard creation.
     *
     * ```js
     * liveboardEmbed.on(EmbedEvent.CreateLiveboard, (payload) => {
     *     console.log('payload', payload);
     * })
     *```
     * @version SDK : 1.36.0 | ThoughtSpot : 10.8.0.cl
     */
    CreateLiveboard = 'createLiveboard',
}

/**
 * Event types that can be triggered by the host application
 * to the embedded ThoughtSpot app.
 *
 * To trigger an event use the corresponding
 * {@link LiveboardEmbed.trigger} or {@link AppEmbed.trigger} or {@link
 * SearchEmbed.trigger} method.
 * @example
 * ```js
 * import { HostEvent } from '@thoughtspot/visual-embed-sdk';
 * // Or
 * // const { HostEvent } = window.tsembed;
 *
 * // create the liveboard embed.
 *
 * liveboardEmbed.trigger(HostEvent.UpdateRuntimeFilters, [
 *   { columnName: 'state, operator: RuntimeFilterOp.EQ, values: ['california']}
 * ]);
 * ```
 * @example
 * If using React components to embed, use the format shown in this example:
 *
 * ```js
 *  const selectVizs = () => {
 *      embedRef.current.trigger(HostEvent.SetVisibleVizs, [
 *         "715e4613-c891-4884-be44-aa8d13701c06",
 *         "3f84d633-e325-44b2-be25-c6650e5a49cf"
 *      ]);
 *    };
 * ```
 *
 *
 * You can also attach an Embed event to a Host event to trigger
 * a specific action as shown in this example:
 * @example
 * ```js
 *  const EmbeddedComponent = () => {
 *       const embedRef = useRef(null); // import { useRef } from react
 *       const onLiveboardRendered = () => {
 *          embedRef.current.trigger(HostEvent.SetVisibleVizs, ['viz1', 'viz2']);
 *      };
 *
 *      return (
 *          <LiveboardEmbed
 *              ref={embedRef}
 *              liveboardId="<liveboard-guid>"
 *              onLiveboardRendered={onLiveboardRendered}
 *          />
 *      );
 *  }
 * ```
 * @group Events
 */
// eslint-disable-next-line no-shadow
export enum HostEvent {
    /**
     * Triggers a search operation with the search tokens specified in
     * the search query string.
     * Supported in `AppEmbed` and `SearchEmbed` deployments.
     * Includes the following properties:
     * @param - `searchQuery` - query string with search tokens
     * @param - `dataSources` - Data source GUID to Search on
     *                        - Although an array, only a single source
     *                          is supported.
     * @param - `execute` - executes search and updates the existing query
     * @example
     * ```js
     * searchembed.trigger(HostEvent.Search, {
         searchQuery: "[sales] by [item type]",
         dataSources: ["cd252e5c-b552-49a8-821d-3eadaa049cca"],
         execute: true
       });
     * ```
     */
    Search = 'search',
    /**
     * Triggers a drill on certain points of the specified column
     * Includes the following properties:
     * @param - points - an object containing selectedPoints/clickedPoints
     * to drill to. For example, { selectedPoints: []}
     * @param - columnGuid - Optional. GUID of the column to drill
     * by. If not provided it will auto drill by the configured
     *   column.
     * @param - autoDrillDown - Optional. If true, the drill down will be
     * done automatically on the most popular column.
     * @param - vizId [TS >= 9.8.0] - Optional. The GUID of the visualization to drill
     * in case of a Liveboard.
     * @example
     * ```js
     * searchEmbed.on(EmbedEvent.VizPointDoubleClick, (payload) => {
     *       console.log(payload);
     *       const clickedPoint = payload.data.clickedPoint;
     *       const selectedPoint = payload.data.selectedPoints;
     *       console.log('>>> called', clickedPoint);
     *       searchEmbed.trigger(HostEvent.DrillDown, {
     *             points: {
     *                  clickedPoint,
     *                  selectedPoints: selectedPoint
     *             },
     *             autoDrillDown: true,
     *       });
     * })
     * ```
     * @example
     * ```js
     *  // Works with TS 9.8.0 and above
     *
     *  liveboardEmbed.on(EmbedEvent.VizPointDoubleClick, (payload) => {
     *    console.log(payload);
     *    const clickedPoint = payload.data.clickedPoint;
     *    const selectedPoint = payload.data.selectedPoints;
     *    console.log('>>> called', clickedPoint);
     *    liveboardEmbed.trigger(HostEvent.DrillDown, {
     *      points: {
     *        clickedPoint,
     *        selectedPoints: selectedPoint
     *      },
     *      columnGuid: "<guid of the column to drill>",
     *      vizId: payload.data.vizId
     *    });
     *  })
     * ```
     * @version SDK: 1.5.0 | ThoughtSpot: ts7.oct.cl, 7.2.1
     */
    DrillDown = 'triggerDrillDown',
    /**
     * Apply filters
     * @hidden
     */
    Filter = 'filter',
    /**
     * Reload the answer or visualization
     * @hidden
     */
    Reload = 'reload',
    /**
     * Get iframe URL for the current embed view on the playground.
     * Developers can use this URL to embed a ThoughtSpot object
     * in apps like Salesforce or Sharepoint.
     * @example
     * ```js
     * const url = embed.trigger(HostEvent.GetIframeUrl);
     * console.log("iFrameURL",url);
     * ```
     * @version SDK: 1.35.0 | ThoughtSpot: 10.4.0.cl
     */
    GetIframeUrl = 'GetIframeUrl',
    /**
     * Display specific visualizations on a Liveboard.
     * @param - An array of GUIDs of the visualization to show. The visualization IDs not passed
     *  in this parameter will be hidden.
     * @example
     * ```js
     * liveboardEmbed.trigger(HostEvent.SetVisibleVizs, [
     *  '730496d6-6903-4601-937e-2c691821af3c',
     *  'd547ec54-2a37-4516-a222-2b06719af726'])
     * ```
     * @version SDK: 1.6.0 | ThoughtSpot: ts8.nov.cl, 8.4.1.sw
     */
    SetVisibleVizs = 'SetPinboardVisibleVizs',
    /**
     * Set a Liveboard tab as an active tab.
     * @param - tabId - string of id of Tab to show
     * @example
     * ```js
     * liveboardEmbed.trigger(HostEvent.SetActiveTab,{
     *  tabId:'730496d6-6903-4601-937e-2c691821af3c'
     * })
     * ```
     * @version SDK: 1.24.0 | ThoughtSpot: 9.5.0.cl, 9.5.1-sw
     */
    SetActiveTab = 'SetActiveTab',
    /**
     * Updates the runtime filters applied on a Liveboard. The filter
     * attributes passed with this event are appended to the existing runtime
     * filters applied on a Liveboard.
     *
     * **Note**: `HostEvent.UpdateRuntimeFilters` is supported in `LiveboardEmbed`
     * and `AppEmbed` only. In full application embedding, this event updates
     * the runtime filters applied on the Liveboard and saved Answer objects.
     *
     *
     * Pass an array of runtime filters with the following attributes:
     *
     * `columnName` - _String_. The name of the column to filter on.
     *
     * `operator` - Runtime filter operator to apply. For more information,
     * see link:https://developers.thoughtspot.com/docs/?pageid=runtime-filters#rtOperator[Developer Documentation].
     *
     * `values` - List of operands. Some operators such as EQ and LE allow a
     * single value, whereas BW and IN accept multiple values.
     *
     * **Note**: Updating runtime filters resets the ThoughtSpot
     * object to its original state and applies new filter conditions.
     * Any user changes (like drilling into a visualization)
     * will be cleared, restoring the original visualization
     * with the updated filters.
     *
     * @param - {@link RuntimeFilter}[] an array of {@link RuntimeFilter} Types.
     * @example
     * ```js
     * liveboardEmbed.trigger(HostEvent.UpdateRuntimeFilters, [
     *   {columnName: "state",operator: RuntimeFilterOp.EQ,values: ["michigan"]},
     *   {columnName: "item type",operator: RuntimeFilterOp.EQ,values: ["Jackets"]}
     * ])
     * ```
     * @version SDK: 1.9.0 | ThoughtSpot: 8.1.0.cl, 8.4.1.sw
     * @important
     */
    UpdateRuntimeFilters = 'UpdateRuntimeFilters',
    /**
     * Navigate to a specific page in the embedded ThoughtSpot application.
     * This is the same as calling `appEmbed.navigateToPage(path, true)`.
     * @param - `path` - the path to navigate to to go forward or back. The path value can
     * be a number; for example, `1`, `-1`.
     * @example
     * ```js
     * appEmbed.navigateToPage(-1)
     * ```
     * @version SDK: 1.12.0 | ThoughtSpot 8.4.0.cl, 8.4.1.sw
     */
    Navigate = 'Navigate',
    /**
     * Open the filter panel for a particular column.
     * Works with Search and Liveboard embed.
     * @param - { columnId: string,
     *  name: string,
     *  type: INT64/CHAR/DATE,
     *  dataType: ATTRIBUTE/MEASURE }
     * @example
     * ```js
     * searchEmbed.trigger(HostEvent.OpenFilter,
     * { columnId: '<column-GUID>', name: 'column name', type: 'INT64', dataType: 'ATTRIBUTE'})
     * LiveboardEmbed.trigger(HostEvent.OpenFilter,
     *  { columnId: '<column-GUID>'})
     * ```
     * @version SDK: 1.21.0 | ThoughtSpot: 9.2.0.cl
     */
    OpenFilter = 'openFilter',
    /**
     * Add columns to the current search query.
     * @param - { columnIds: string[] }
     * @example
     * ```js
     * searchEmbed.trigger(HostEvent.AddColumns, { columnIds: ['<column-GUID>','<column-GUID>'] })
     * ```
     * @version SDK: 1.21.0 | ThoughtSpot: 9.2.0.cl
     */
    AddColumns = 'addColumns',
    /**
     * Remove a column from the current search query.
     * @param - { columnId: string }
     * @example
     * ```js
     * searchEmbed.trigger(HostEvent.RemoveColumn, { columnId: '<column-Guid>' })
     * ```
     * @version SDK: 1.21.0 | ThoughtSpot: 9.2.0.cl
     */
    RemoveColumn = 'removeColumn',
    /**
     * Get the transient state of a Liveboard as encoded content.
     * This includes unsaved and ad hoc changes such as
     * Liveboard filters, runtime filters applied on visualizations on a
     * Liveboard, and Liveboard layout, changes to visualizations such as
     * sorting, toggling of legends, and data drill down.
     * For more information, see
     * link:https://developers.thoughtspot.com/docs/fetch-data-and-report-apis#transient-lb-content[Liveboard data with unsaved changes].
     * @example
     * ```js
     * liveboardEmbed.trigger(HostEvent.getExportRequestForCurrentPinboard).then(
     * data=>console.log(data))
     * ```
     * @version SDK: 1.13.0 | ThoughtSpot: 8.5.0.cl, 8.8.1.sw
     */
    getExportRequestForCurrentPinboard = 'getExportRequestForCurrentPinboard',
    /**
     * Trigger **Pin** action on an embedded object.
     * If no parameters are defined,
     * the pin action is triggered for the Answer that the user is currently on
     * and a modal opens for Liveboard selection.
     * To add an Answer or visualization to a Liveboard programmatically without
     * showing requiring additional user input via *Pin to Liveboard* modal, define
     * the following parameters:
     *
     * @param
     * `vizId`-  GUID of the saved Answer or visualization to pin to a Liveboard.
     *  Optional when pinning a new chart or table generated from a Search query.
     * @param
     * `liveboardID` - GUID of the Liveboard to pin an Answer. If there is no Liveboard,
     *  specify the `newLiveboardName` parameter to create a new Liveboard.
     * @param
     * `tabId` - GUID of the Liveboard tab. Adds the Answer to the Liveboard tab
     *  specified in the code.
     * @param
     * `newVizName` - Name string for the Answer or visualization. If defined,
     *  this parameter adds a new visualization object or creates a copy of the
     *  Answer or visualization specified in `vizId`.
     *  Required attribute.
     * @param
     * `newLiveboardName` - Name of the Liveboard.
     *  Creates a new Liveboard object with the specified name.
     * @param
     * `newTabName` - Name of the tab. Adds a new tab Liveboard specified
     *  in the code.
     *
     * @example
     * ```js
     * const pinResponse = await appEmbed.trigger(HostEvent.Pin, {
     *     vizId: "123",
     *     newVizName: "Sales by region",
     *     liveboardId: "123",
     *     tabId: "123",
     *  });
     * ```
     * @example
     * ```js
     * const pinResponse = await appEmbed.trigger(HostEvent.Pin, {
     *     newVizName: "Total sales of Jackets",
     *     liveboardId: "123",
     *  });
     * ```
     *
     * @example
     * ```js
     * const pinResponse = await searchEmbed.trigger(HostEvent.Pin, {
     *     newVizName: "Sales by state",
     *     newLiveboardName: "Sales",
     *     newTabName: "Products",
     *  });
     * ```
     * @example
     * ```js
     * appEmbed.trigger(HostEvent.Pin)
     * ```
     * @version SDK: 1.15.0 | ThoughtSpot: 8.7.0.cl, 8.8.1.sw
     */
    Pin = 'pin',
    /**
     * Trigger the **Show Liveboard details** action
     * on an embedded Liveboard.
     * @example
     *```js
     * liveboardEmbed.trigger(HostEvent.LiveboardInfo)
     *```
     * @version SDK: 1.15.0 | ThoughtSpot: 8.7.0.cl, 8.8.1.sw
     */
    LiveboardInfo = 'pinboardInfo',
    /**
     * Trigger the **Schedule** action on an embedded Liveboard.
     * @example
     * ```js
     *  liveboardEmbed.trigger(HostEvent.Schedule)
     * ```
     * @version SDK: 1.15.0 | ThoughtSpot: 8.7.0.cl, 8.8.1.sw
     */
    Schedule = 'subscription',
    /**
     * Trigger the **Manage schedule** action on an embedded Liveboard
     * @example
     * ```js
     *  liveboardEmbed.trigger(HostEvent.ScheduleList)
     * ```
     * @version SDK: 1.15.0 | ThoughtSpot: 8.7.0.cl, 8.8.1.sw
     */
    SchedulesList = 'schedule-list',
    /**
     * Trigger the **Export TML** action on an embedded Liveboard or
     * Answer.
     * @example
     * ```js
     * liveboardEmbed.trigger(HostEvent.ExportTML)
     * ```
     * @version SDK: 1.15.0 | ThoughtSpot: 8.7.0.cl, 8.8.1.sw
     */
    ExportTML = 'exportTSL',
    /**
     * Trigger the **Edit TML** action on an embedded Liveboard or
     * saved Answers in the full application embedding.
     * @example
     * ```js
     * liveboardEmbed.trigger(HostEvent.EditTML)
     * ```
     * @version SDK: 1.15.0 | ThoughtSpot: 8.7.0.cl, 8.8.1.sw
     */
    EditTML = 'editTSL',
    /**
     * Trigger the **Update TML** action on an embedded Liveboard.
     * @example
     * ```js
     * liveboardEmbed.trigger(HostEvent.UpdateTML)
     * ```
     * @version SDK: 1.15.0 | ThoughtSpot: 8.7.0.cl, 8.8.1.sw
     */
    UpdateTML = 'updateTSL',
    /**
     * Trigger the **Download PDF** action on an embedded Liveboard,
     * visualization or Answer.
     *
     * **NOTE**: The **Download** > **PDF** action is available on
     * visualizations and Answers if the data is in tabular format.
     * @example
     * ```js
     * liveboardEmbed.trigger(HostEvent.DownloadAsPdf)
     * ```
     * @version SDK: 1.15.0 | ThoughtSpot: 8.7.0.cl, 8.8.1.sw
     */
    DownloadAsPdf = 'downloadAsPdf',
    /**
     * Trigger the **Make a copy** action on a Liveboard,
     * visualization, or Answer page.
     * @example
     * ```js
     * liveboardEmbed.trigger(HostEvent.MakeACopy)
     * ```
     * @example
     * ```js
     * liveboardEmbed.trigger(HostEvent.MakeACopy, {
     * vizId: '730496d6-6903-4601-937e-2c691821af3c'})
     * ```
     * @example
     * ```js
     * vizEmbed.trigger(HostEvent.MakeACopy)
     * ```
     * @example
     * ```js
     * searchEmbed.trigger(HostEvent.MakeACopy)
     * ```
     * @version SDK: 1.15.0 | ThoughtSpot: 8.7.0.cl, 8.8.1.sw
     */
    MakeACopy = 'makeACopy',
    /**
     * Trigger the **Delete** action for a Liveboard.
     * @example
     * ```js
     * appEmbed.trigger(HostEvent.Remove)
     * ```
     * @version SDK: 1.15.0 | ThoughtSpot: 8.7.0.cl, 8.8.1.sw
     */
    Remove = 'delete',
    /**
     * Trigger the **Explore** action on a visualization.
     * @param - an object with `vizId` as a key
     * @example
     * ```js
     * liveboardEmbed.trigger(HostEvent.Explore, {vizId: '730496d6-6903-4601-937e-2c691821af3c'})
     * ```
     * @version SDK: 1.15.0 | ThoughtSpot: 8.7.0.cl, 8.8.1.sw
     */
    Explore = 'explore',
    /**
     * Trigger the **Create alert** action on a KPI chart
     * in a Liveboard or saved Answer.
     * @param - an object with `vizId` as a key
     * @example
     * ```js
     * liveboardEmbed.trigger(HostEvent.CreateMonitor, {
     *  vizId: '730496d6-6903-4601-937e-2c691821af3c'
     * })
     * ```
     * @example
     * ```js
     * searchEmbed.trigger(HostEvent.CreateMonitor)
     * ```
     * @version SDK: 1.15.0 | ThoughtSpot: 8.7.0.cl, 8.8.1.sw
     */
    CreateMonitor = 'createMonitor',
    /**
     * Trigger the **Manage alerts** action on a KPI chart
     * in a visualization or saved Answer.
     * @param - an object with `vizId` as a key
     * @example
     * ```js
     * liveboardEmbed.trigger(HostEvent.ManageMonitor, {
     *  vizId: '730496d6-6903-4601-937e-2c691821af3c'
     * })
     * ```
     * @example
     * ```js
     * searchEmbed.trigger(HostEvent.ManageMonitor)
     * ```
     * @example
     * ```js
     * vizEmbed.trigger(HostEvent.ManageMonitor)
     * ```
     * @version SDK: 1.15.0 | ThoughtSpot: 8.7.0.cl, 8.8.1.sw
     */
    ManageMonitor = 'manageMonitor',
    /**
     * Trigger the **Edit** action on a Liveboard or a visualization
     * on a Liveboard.
     *
     * This event is not supported in visualization embed and search embed.
     * @param - object - To trigger the action for a specific visualization
     * in Liveboard embed, pass in `vizId` as a key.
     * @example
     * ```js
     * liveboardEmbed.trigger(HostEvent.Edit)
     * ```
     * ```js
     * liveboardEmbed.trigger(HostEvent.Edit, {vizId:
     * '730496d6-6903-4601-937e-2c691821af3c'})
     * ```
     * @version SDK: 1.15.0 | ThoughtSpot: 8.7.0.cl, 8.8.1.sw
     */
    Edit = 'edit',
    /**
     * Trigger the **Copy link** action on a Liveboard or visualization
     * @param - object - to trigger the action for a
     * specific visualization in Liveboard embed, pass in `vizId` as a key
     * @example
     * ```js
     * liveboardEmbed.trigger(HostEvent.CopyLink)
     * ```
     * ```js
     * liveboardEmbed.trigger(HostEvent.CopyLink, {vizId: '730496d6-6903-4601-937e-2c691821af3c'})
     * ```
     * ```js
     * vizEmbed.trigger((HostEvent.CopyLink)
     * ```
     * @version SDK: 1.15.0 | ThoughtSpot: 8.7.0.cl, 8.8.1.sw
     */
    CopyLink = 'embedDocument',
    /**
     * Trigger the **Present** action on a Liveboard or visualization
     * @param - object - to trigger the action for a specific visualization
     *  in Liveboard embed, pass in `vizId` as a key
     * @example
     * ```js
     * liveboardEmbed.trigger(HostEvent.Present)
     * ```
     * ```js
     * liveboardEmbed.trigger(HostEvent.Present, {vizId: '730496d6-6903-4601-937e-2c691821af3c'})
     * ```
     * ```js
     * vizEmbed.trigger((HostEvent.Present)
     * ```
     * @version SDK: 1.15.0 | ThoughtSpot: 8.7.0.cl, 8.8.1.sw
     */
    Present = 'present',
    /**
     * Get TML for the current search.
     * @example
     * ```js
     * searchEmbed.trigger(HostEvent.GetTML).then((tml) => {
     *   console.log(
     *      tml.answer.search_query // TML representation of the search query
     *   );
     * })
     * ```
     * @version SDK: 1.18.0 | ThoughtSpot: 8.10.0.cl, 9.0.1.sw
     * @important
     */
    GetTML = 'getTML',
    /**
     * Trigger the **Show underlying data** action on a
     * chart or table.
     *
     * @param - an object with vizId as a key
     * @example
     * ```js
     * liveboardEmbed.trigger(HostEvent.ShowUnderlyingData, {vizId:
     * '730496d6-6903-4601-937e-2c691821af3c'})
     * ```
     * ```js
     * vizEmbed.trigger(HostEvent.ShowUnderlyingData)
     * ```
     * ```js
     * searchEmbed.trigger(HostEvent.ShowUnderlyingData)
     * ```
     * @version SDK: 1.19.0 | ThoughtSpot: 9.0.0.cl, 9.0.1.sw
     */
    ShowUnderlyingData = 'showUnderlyingData',
    /**
     * Trigger the **Delete** action for a visualization
     * in an embedded Liveboard, or a chart or table
     * generated from Search.
     * @param - Liveboard embed takes an object with `vizId` as a key.
     * Can be left empty if embedding Search or visualization.
     * @example
     * ```js
     * liveboardEmbed.trigger(HostEvent.Delete, {vizId:
     * '730496d6-6903-4601-937e-2c691821af3c'})
     * ```
     * ```js
     * searchEmbed.trigger(HostEvent.Delete)
     * ```
     * @version SDK: 1.19.0 | ThoughtSpot: 9.0.0.cl, 9.0.1.sw
     */
    Delete = 'onDeleteAnswer',
    /**
     * Trigger the **SpotIQ analyze** action on a
     * chart or table.
     * @param - Liveboard embed takes `vizId` as a
     * key. Can be left undefined when embedding Search or
     * visualization.
     * @example
     * ```js
     * liveboardEmbed.trigger(HostEvent.SpotIQAnalyze, {vizId:
     * '730496d6-6903-4601-937e-2c691821af3c'})
     * ```
     * ```js
     * vizEmbed.trigger(HostEvent.SpotIQAnalyze)
     * ```
     * ```js
     * searchEmbed.trigger(HostEvent.SpotIQAnalyze)
     * ```
     * @version SDK: 1.19.0 | ThoughtSpot: 9.0.0.cl, 9.0.1.sw
     */
    SpotIQAnalyze = 'spotIQAnalyze',
    /**
     * Trigger the **Download** action on charts in
     * the embedded view.
     * @example
     * ```js
     * liveboardEmbed.trigger(HostEvent.Download, {vizId:
     * '730496d6-6903-4601-937e-2c691821af3c'})
     * ```
     * ```js
     * embed.trigger(HostEvent.Download)
     * ```
     * @deprecated from SDK: 1.21.0 | ThoughtSpot: 9.2.0.cl ,9.4.1.sw
     * Use {@link DownloadAsPng}
     * @version SDK: 1.19.0 | ThoughtSpot: 9.0.0.cl, 9.0.1.sw
     */
    Download = 'downloadAsPng',
    /**
     * Trigger the **Download** > **PNG** action on
     * charts in the embedded view.
     * @example
     * ```js
     * liveboardEmbed.trigger(HostEvent.DownloadAsPng,
     * {vizId:'730496d6-6903-4601-937e-2c691821af3c'})
     *
     * vizEmbed.trigger(HostEvent.DownloadAsPng)
     *
     * searchEmbed.trigger(HostEvent.DownloadAsPng)
     * ```
     * @version SDK: 1.21.0 | ThoughtSpot: 9.2.0.cl, 9.4.1.sw
     */
    DownloadAsPng = 'downloadAsPng',
    /**
     * Trigger the **Download** > **CSV**  action on tables in
     * the embedded view.
     * @example
     * ```js
     * liveboardEmbed.trigger(HostEvent.DownloadAsCsv, {vizId:
     * '730496d6-6903-4601-937e-2c691821af3c'})
     * ```
     * ```js
     * vizEmbed.trigger(HostEvent.DownloadAsCsv)
     * ```
     * ```js
     * searchEmbed.trigger(HostEvent.DownloadAsCsv)
     * ```
     * @version SDK: 1.19.0 | ThoughtSpot: 9.0.0.cl, 9.0.1.sw
     */
    DownloadAsCsv = 'downloadAsCSV',
    /**
     * Trigger the **Download** > **XLSX**  action on tables
     * in the embedded view.
     * @example
     * ```js
     * liveboardEmbed.trigger(HostEvent.DownloadAsXlsx, {vizId:
     * '730496d6-6903-4601-937e-2c691821af3c'})
     * ```
     * ```js
     * vizEmbed.trigger(HostEvent.DownloadAsXlsx)
     * ```
     * ```js
     * searchEmbed.trigger(HostEvent.DownloadAsXlsx)
     * ```
     * @version SDK: 1.19.0 | ThoughtSpot: 9.0.0.cl, 9.0.1.sw
     */
    DownloadAsXlsx = 'downloadAsXLSX',
    /**
     * Trigger the **Share** action on an embedded
     * Liveboard or Answer.
     * @example
     * ```js
     * liveboardEmbed.trigger(HostEvent.Share)
     * ```
     * ```js
     * searchEmbed.trigger(HostEvent.Share)
     * ```
     * @version SDK: 1.19.0 | ThoughtSpot: 9.0.0.cl, 9.0.1.sw
     */
    Share = 'share',
    /**
     * Trigger the **Save**  action on a Liveboard or Answer.
     * Saves the changes.
     * @example
     * ```js
     * liveboardEmbed.trigger(HostEvent.Save)
     * ```
     * ```js
     * searchEmbed.trigger(HostEvent.Save)
     * ```
     * @version SDK: 1.19.0 | ThoughtSpot: 9.0.0.cl, 9.0.1.sw
     */
    Save = 'save',
    /**
     * Trigger the **Sync to Sheets** action on an embedded visualization or Answer
     * Sends data from an Answer or Liveboard visualization to a Google sheet.
     * @param - an object with `vizId` as a key
     * @example
     * ```js
     * liveboardEmbed.trigger(HostEvent.SyncToSheets, {vizId:
     * '730496d6-6903-4601-937e-2c691821af3c'})
     * ```
     * ```js
     * vizEmbed.trigger(HostEvent.SyncToSheets)
     * ```
     * @version SDK: 1.19.0 | ThoughtSpot: 9.0.0.cl, 9.0.1.sw
     */
    SyncToSheets = 'sync-to-sheets',
    /**
     * Trigger the **Sync to Other Apps** action on an embedded visualization or Answer
     * Sends data from an Answer or Liveboard visualization to third-party apps such
     * as Slack, Salesforce, Microsoft Teams, ServiceNow and so on.
     * @param - an object with vizId as a key
     * @example
     * ```js
     * liveboardEmbed.trigger(HostEvent.SyncToOtherApps, {vizId:
     * '730496d6-6903-4601-937e-2c691821af3c'})
     * ```
     * ```js
     * vizEmbed.trigger(HostEvent.SyncToOtherApps)
     * ```
     * @version SDK: 1.19.0 | ThoughtSpot: 9.0.0.cl, 9.0.1.sw
     */
    SyncToOtherApps = 'sync-to-other-apps',
    /**
     * Trigger the **Manage pipelines** action on an embedded
     * visualization or Answer.
     * Allows users to manage ThoughtSpot Sync pipelines.
     * @param - an object with `vizId` as a key
     * @example
     * ```js
     * liveboardEmbed.trigger(HostEvent.ManagePipelines, {vizId:
     * '730496d6-6903-4601-937e-2c691821af3c'})
     * ```
     * ```js
     * vizEmbed.trigger(HostEvent.ManagePipelines)
     * ```
     * @version SDK: 1.19.0 | ThoughtSpot: 9.0.0.cl, 9.0.1.sw
     */
    ManagePipelines = 'manage-pipeline',
    /**
     * Reset search operation on the Search or Answer page.
     * @example
     * ```js
     * searchEmbed.trigger(HostEvent.ResetSearch)
     * ```
     * ```js
     * appEmbed.trigger(HostEvent.ResetSearch)
     * ```
     * @version SDK: 1.21.0 | ThoughtSpot: 9.2.0.cl, 9.0.1.sw
     */
    ResetSearch = 'resetSearch',
    /**
     * Get details of filters applied on the Liveboard.
     * Returns arrays containing Liveboard filter and runtime filter elements.
     * @example
     * ```js
     * const data = await liveboardEmbed.trigger(HostEvent.GetFilters);
     *     console.log('data', data);
     * ```
     * @version SDK: 1.23.0 | ThoughtSpot: 9.4.0.cl
     */
    GetFilters = 'getFilters',
    /**
     * Update one or several filters applied on a Liveboard.
     * @param - `filter`: a single filter object containing column name,
     * filter operator, and values.
     * @param - `filters`: multiple filter objects with column name, filter operator,
     * and values for each.
     *
     * Each filter object must include the following attributes:
     *
     * `column` - Name of the column to filter on.
     *
     * `oper`  - Filter operator, for example, EQ, IN, CONTAINS.
     *  For information about the supported filter operators,
     *  see link:https://developers.thoughtspot.com/docs/runtime-filters#rtOperator[Developer Documentation].
     *
     * `values` - An array of one or several values. The value definition on the
     *  data type you choose to filter on. For a complete list of supported data types,
     *  see
     *  link:https://developers.thoughtspot.com/docs/runtime-filters#_supported_data_types[Supported
     *  data types].
     *
     * `type`  - To update filters for date time, specify the date format type.
     * For more information and examples, see link:https://developers.thoughtspot.com/docs/embed-liveboard#_date_filters[Date filters].
     * @example
     * ```js
     *
     * liveboardEmbed.trigger(HostEvent.UpdateFilters, {
     *     filter: {
     *         column: "item type",
     *         oper: "IN",
     *         values: ["bags","shirts"]
     *        }
     *    });
     * ```
     * @example
     * ```js
     *
     * liveboardEmbed.trigger(HostEvent.UpdateFilters, {
     *     filter: {
     *         column: "date",
     *         oper: "EQ",
     *         values: ["JULY","2023"],
     *         type: "MONTH_YEAR"
     *        }
     *    });
     * ```
     * @example
     *
     * ```js
     * liveboardEmbed.trigger(HostEvent.UpdateFilters, {
     *  filters: [{
     *      column: "Item Type",
     *      oper: 'IN',
     *      values: ["bags","shirts"]
     *  },
     *    {
     *      column: "Region",
     *      oper: 'IN',
     *      values: ["West","Midwest"]
     *  },
     *    {
     *      column: "Date",
     *      oper: 'EQ',
     *      values: ["2023-07-31"],
     *      types: "EXACT_DATE"
     *    }]
     * });
     * ```
     * @version SDK: 1.23.0 | ThoughtSpot: 9.4.0.cl
     */
    UpdateFilters = 'updateFilters',
    /**
     * Get tab details for the current Liveboard.
     * @example
     * ```js
     * liveboardEmbed.trigger(HostEvent.GetTabs).then((tabDetails) => {
     *   console.log(
     *      tabDetails // TabDetails of current LB
     *   );
     * })
     * ```
     * @version SDK: 1.26.0 | ThoughtSpot: 9.7.0.cl
     */
    GetTabs = 'getTabs',
    /**
     * Set the visible tabs on a Liveboard.
     * @param - an array of ids of tabs to show, the IDs not passed
     *          will be hidden.
     * @example
     * ```js
     * liveboardEmbed.trigger(HostEvent.SetVisibleTabs, [
     *  '430496d6-6903-4601-937e-2c691821af3c',
     *  'f547ec54-2a37-4516-a222-2b06719af726'])
     * ```
     * @version SDK: 1.26.0 | ThoughtSpot: 9.7.0.cl, 9.8.0.sw
     */
    SetVisibleTabs = 'SetPinboardVisibleTabs',
    /**
     * Set the hidden tabs on a Liveboard.
     * @param - an array of the IDs of the tabs to hide.
     * The IDs not passed will be shown.
     * @example
     * ```js
     * liveboardEmbed.trigger(HostEvent.SetHiddenTabs, [
     *  '630496d6-6903-4601-937e-2c691821af3c',
     *  'i547ec54-2a37-4516-a222-2b06719af726'])
     * ```
     * @version SDK: 1.26.0 | ThoughtSpot: 9.7.0.cl, 9.8.0.sw
     */
    SetHiddenTabs = 'SetPinboardHiddenTabs',
    /**
     * Updates the search query string for Natural Language Search operations.
     * @param - `queryString`: Text string in Natural Language format
     * @param - `executeSearch`: Boolean to execute search and update search query
     * @example
     * ```js
     * sageEmbed.trigger(HostEvent.UpdateSageQuery, {
     *  queryString: 'revenue per year',
     *  executeSearch: true,
     * })
     * ```
     * @version SDK: 1.26.0 | ThoughtSpot: 9.8.0.cl, 9.8.0.sw
     */
    UpdateSageQuery = 'updateSageQuery',
    /**
     * Get the answer session for a Search or
     * Liveboard visualization.
     * @example
     * ```js
     * const {session} = await embed.trigger(
     *  HostEvent.GetAnswerSession, {
     *      vizId: '123', // For Liveboard Visualization.
     *  })
     * ```
     * @example
     * ```js
     * const {session} = await embed.trigger( HostEvent.GetAnswerSession )
     * ```
     * @version SDK: 1.26.0 | ThoughtSpot: 9.10.0.cl, 10.1.0.sw
     */
    GetAnswerSession = 'getAnswerSession',
    /**
     * Trigger the *Ask Sage* action for visualizations
     * @example
     * ```js
     * liveboardEmbed.trigger(HostEvent.AskSage,
     * {vizId:'730496d6-6903-4601-937e-2c691821af3c'})
     * ```
     * @version SDK: 1.29.0 | ThoughtSpot Cloud: 9.12.0.cl
     */
    AskSage = 'AskSage',
    /**
     * Trigger cross filter update action on a Liveboard.
     *
     * @example
     * ```js
     * liveboardEmbed.trigger(HostEvent.UpdateCrossFilter, {
     *      vizId: 'b535c760-8bbe-4e6f-bb26-af56b4129a1e',
     *      conditions: [
     *      { columnName: 'Category', values: ['mfgr#12','mfgr#14'] },
     *      { columnName: 'color', values: ['mint','hot'] },
     *    ],
     * });
     * ```
     * @version SDK: 1.29.0 | ThoughtSpot Cloud: 10.0.0.cl, 10.1.0.sw
     */
    UpdateCrossFilter = 'UpdateCrossFilter',
    /**
     * Trigger reset action for a personalized Liveboard view.
     * @example
     * ```js
     * liveboardEmbed.trigger(HostEvent.ResetLiveboardPersonalisedView);
     * ```
     * @version SDK: 1.29.0 | ThoughtSpot Cloud: 10.1.0.cl, 10.1.0.sw
     */
    ResetLiveboardPersonalisedView = 'ResetLiveboardPersonalisedView',
    /**
     * Triggers an action to update Parameter values on embedded
     * Answers and Liveboard.
     *
     * @example
     * ```js
     * liveboardEmbed.trigger(HostEvent.UpdateParameters, [{
     * name: "Color",
     * value: "almond"
     * }])
     *
     * @version SDK: 1.29.0 | ThoughtSpot: 10.1.0.cl, 10.1.0.sw
     */
    UpdateParameters = 'UpdateParameters',
    /**
     * Triggers GetParameters to fetch the runtime Parameters.
     * ```js
     * liveboardEmbed.trigger(HostEvent.GetParameters).then((parameter) => {
     *  console.log('parameters', parameter);
     * });
     *```
     * @version SDK: 1.29.0 | ThoughtSpot: 10.1.0.cl, 10.1.0.sw
     */
    GetParameters = 'GetParameters',
    /**
     * Triggers an event to update a personalized view of a Liveboard.
     * ```js
     * liveboardEmbed.trigger(HostEvent.UpdatePersonalisedView, {viewId: '1234'})
     * ```
     * @version SDK: 1.36.0 | ThoughtSpot: 10.6.0.cl
     */
    UpdatePersonalisedView = 'UpdatePersonalisedView',
    /**
<<<<<<< HEAD
     * Trigger the save action for an Answer.
     * To programmatically save an answer without opening the
     * *Describe your Answer* modal, define the `name` and `description`
     * properties.
     * If no parameters are specified, the save action is
     * triggered with a modal to prompt users to
     * add a name and description for the Answer.
     * @param - optional attributes to set Answer properties.
     *  `name` - Name string for the Answer.
     *  `description` - Description text for the Answer.
     *
     * @example
     * ```js
     * const saveAnswerResponse = await searchEmbed.trigger(HostEvent.SaveAnswer, {
     *      name: "Sales by states",
     *      description: "Total sales by states in MidWest"
     *   });
     * ```
     * @version SDK: 1.36.0 | ThoughtSpot: 10.6.0.cl
=======
     * @hidden
     * Notify when info call is completed successfully
     * ```js
     * liveboardEmbed.trigger(HostEvent.InfoSuccess, data);
     *```
     * @version SDK: 1.36.0 | Thoughtspot: 10.6.0.cl
     */
     InfoSuccess = 'InfoSuccess',
    /**
     * Triggers the action to get the current view of the liveboard
     * @version SDK: 1.36.0 | Thoughtspot: 10.6.0.cl
>>>>>>> 9c52b111
     */
    SaveAnswer = 'saveAnswer',
    /**
     * EmbedApi
     * @hidden
     */
    UIPassthrough = 'UiPassthrough',
    /**
     * Triggers the table viz rerender with the updated data.
     * Includes the following properties:
     * @param - columnDataLite - an array of object containing data
     * transformed from data picked from TableVizRendered event.
     * For example, { columnDataLite: []}
     * @example
     * ```js
     * searchEmbed.on(EmbedEvent.TableVizRendered, (payload) => {
     *       console.log(payload);
     *       const columnDataLite = payload.data.data.columnDataLite;
     *       columnDataLite[0].dataValue[0]="new fob";
     *       console.log('>>> new Data', columnDataLite);
     *       searchEmbed.trigger(HostEvent.TransformTableVizData, columnDataLite);
     * })
     * ```
     * @version SDK: 1.35.12 | ThoughtSpot: 10.7.0.cl
     */
    TransformTableVizData = 'TransformTableVizData',
}

/**
 * The different visual modes that the data sources panel within
 * search could appear in, such as hidden, collapsed, or expanded.
 */
// eslint-disable-next-line no-shadow
export enum DataSourceVisualMode {
    /**
     * The data source panel is hidden.
     */
    Hidden = 'hide',
    /**
     * The data source panel is collapsed, but the user can manually expand it.
     */
    Collapsed = 'collapse',
    /**
     * The data source panel is expanded, but the user can manually collapse it.
     */
    Expanded = 'expand',
}

/**
 * The query params passed down to the embedded ThoughtSpot app
 * containing configuration and/or visual information.
 */
// eslint-disable-next-line no-shadow
export enum Param {
    EmbedApp = 'embedApp',
    DataSources = 'dataSources',
    DataSourceMode = 'dataSourceMode',
    DisableActions = 'disableAction',
    DisableActionReason = 'disableHint',
    ForceTable = 'forceTable',
    preventLiveboardFilterRemoval = 'preventPinboardFilterRemoval', // update-TSCB
    SearchQuery = 'searchQuery',
    HideActions = 'hideAction',
    HideObjects = 'hideObjects',
    HostAppUrl = 'hostAppUrl',
    EnableVizTransformations = 'enableVizTransform',
    EnableSearchAssist = 'enableSearchAssist',
    HideResult = 'hideResult',
    UseLastSelectedDataSource = 'useLastSelectedSources',
    Tag = 'tag',
    AutoLogin = 'autoLogin',
    searchTokenString = 'searchTokenString',
    executeSearch = 'executeSearch',
    fullHeight = 'isFullHeightPinboard',
    livedBoardEmbed = 'isLiveboardEmbed',
    searchEmbed = 'isSearchEmbed',
    vizEmbed = 'isVizEmbed',
    Version = 'sdkVersion',
    ViewPortHeight = 'viewPortHeight',
    ViewPortWidth = 'viewPortWidth',
    VisibleActions = 'visibleAction',
    DisableLoginRedirect = 'disableLoginRedirect',
    visibleVizs = 'pinboardVisibleVizs',
    LiveboardV2Enabled = 'isPinboardV2Enabled',
    DataPanelV2Enabled = 'enableDataPanelV2',
    ShowAlerts = 'showAlerts',
    Locale = 'locale',
    CustomStyle = 'customStyle',
    ForceSAMLAutoRedirect = 'forceSAMLAutoRedirect',
    // eslint-disable-next-line @typescript-eslint/no-shadow
    AuthType = 'authType',
    IconSpriteUrl = 'iconSprite',
    cookieless = 'cookieless',
    // Deprecated: `isContextMenuEnabledOnLeftClick`
    // Introduced: `contextMenuEnabledOnWhichClick` with values: 'left',
    // 'right', or 'both'. This update only affects ThoughtSpot URL parameters
    // and does not impact existing workflows or use cases. Added support for
    // 'both' clicks in `contextMenuTrigger` configuration.
    ContextMenuTrigger = 'contextMenuEnabledOnWhichClick',
    LinkOverride = 'linkOverride',
    blockNonEmbedFullAppAccess = 'blockNonEmbedFullAppAccess',
    ShowInsertToSlide = 'insertInToSlide',
    PrimaryNavHidden = 'primaryNavHidden',
    HideProfleAndHelp = 'profileAndHelpInNavBarHidden',
    HideApplicationSwitcher = 'applicationSwitcherHidden',
    HideOrgSwitcher = 'orgSwitcherHidden',
    IsSageEmbed = 'isSageEmbed',
    HideWorksheetSelector = 'hideWorksheetSelector',
    DisableWorksheetChange = 'disableWorksheetChange',
    HideSourceSelection = 'hideSourceSelection',
    DisableSourceSelection = 'disableSourceSelection',
    HideEurekaResults = 'hideEurekaResults',
    HideEurekaSuggestions = 'hideEurekaSuggestions',
    HideAutocompleteSuggestions = 'hideAutocompleteSuggestions',
    HideLiveboardHeader = 'hideLiveboardHeader',
    ShowLiveboardDescription = 'showLiveboardDescription',
    ShowLiveboardTitle = 'showLiveboardTitle',
    HiddenTabs = 'hideTabs',
    VisibleTabs = 'visibleTabs',
    HideTabPanel = 'hideTabPanel',
    HideSampleQuestions = 'hideSampleQuestions',
    WorksheetId = 'worksheet',
    Query = 'query',
    HideHomepageLeftNav = 'hideHomepageLeftNav',
    ModularHomeExperienceEnabled = 'modularHomeExperience',
    PendoTrackingKey = 'additionalPendoKey',
    LiveboardHeaderSticky = 'isLiveboardHeaderSticky',
    IsProductTour = 'isProductTour',
    HideSearchBarTitle = 'hideSearchBarTitle',
    HideSageAnswerHeader = 'hideSageAnswerHeader',
    HideSearchBar = 'hideSearchBar',
    ClientLogLevel = 'clientLogLevel',
    OverrideNativeConsole = 'overrideConsoleLogs',
    enableAskSage = 'enableAskSage',
    CollapseSearchBarInitially = 'collapseSearchBarInitially',
    DataPanelCustomGroupsAccordionInitialState = 'dataPanelCustomGroupsAccordionInitialState',
    EnableCustomColumnGroups = 'enableCustomColumnGroups',
    DateFormatLocale = 'dateFormatLocale',
    NumberFormatLocale = 'numberFormatLocale',
    CurrencyFormat = 'currencyFormat',
    Enable2ColumnLayout = 'enable2ColumnLayout',
    IsFullAppEmbed = 'isFullAppEmbed',
    IsOnBeforeGetVizDataInterceptEnabled = 'isOnBeforeGetVizDataInterceptEnabled',
    FocusSearchBarOnRender = 'focusSearchBarOnRender',
    DisableRedirectionLinksInNewTab = 'disableRedirectionLinksInNewTab',
    HomePageSearchBarMode = 'homePageSearchBarMode',
    ShowLiveboardVerifiedBadge = 'showLiveboardVerifiedBadge',
    ShowLiveboardReverifyBanner = 'showLiveboardReverifyBanner',
    LiveboardHeaderV2 = 'isLiveboardHeaderV2Enabled',
    HideIrrelevantFiltersInTab = 'hideIrrelevantFiltersAtTabLevel',
    SpotterEnabled = 'isSpotterExperienceEnabled',
    IsUnifiedSearchExperienceEnabled = 'isUnifiedSearchExperienceEnabled',
    OverrideOrgId = 'orgId',
    OauthPollingInterval = 'oAuthPollingInterval',
    IsForceRedirect = 'isForceRedirect',
    DataSourceId = 'dataSourceId',
    preAuthCache = 'preAuthCache',
    ShowSpotterLimitations = 'showSpotterLimitations',
}

/**
 * ThoughtSpot application pages include actions and menu commands
 * for various user-initiated operations. These actions are represented
 * as enumeration members in the SDK. To show, hide, or disable
 * specific actions in the embedded view, define the Action
 * enumeration members in the `disabledActions`, `visibleActions`,
 * or `hiddenActions` array.
 * @example
 * ```js
 * const embed = new LiveboardEmbed('#embed-container', {
 *    ... // other options
 *    visibleActions: [Action.Save, Action.Edit, Action.Present, ActionAction.Explore],
 *    disabledActions: [Action.Download],
 *    //hiddenActions: [], // Set either this or visibleActions
 * })
 * ```
 * @example
 * ```js
 * const embed = new LiveboardEmbed('#embed-container', {
 *    ... // other options
 *    //visibleActions: [],
 *    disabledActions: [Action.Download],
 *    hiddenActions: [Action.Edit, ActionAction.Explore],
 * })
 * ```
 */
// eslint-disable-next-line no-shadow
export enum Action {
    /**
     * The **Save** action on an Answer or Liveboard.
     * Allows users to save the changes.
     * @example
     * ```js
     * disabledActions: [Action.Save]
     * ```
     */
    Save = 'save',
    /**
     * @hidden
     */
    Update = 'update',
    /**
     * @hidden
     */
    SaveUntitled = 'saveUntitled',
    /**
     * The **Save as View** action on the Answer
     * page. Saves an Answer as a View object in the full
     * application embedding mode.
     * @example
     * ```js
     * disabledActions: [Action.SaveAsView]
     * ```
     */
    SaveAsView = 'saveAsView',
    /**
     * The **Make a copy** action on a Liveboard or Answer
     * page. Creates a copy of the Liveboard.
     * In LiveboardEmbed, the **Make a copy** action is not available for
     * visualizations in the embedded Liveboard view.
     * In AppEmbed, the **Make a copy** action is available on both
     * Liveboards and visualizations.
     * @example
     * ```js
     * disabledActions: [Action.MakeACopy]
     * ```
     */
    MakeACopy = 'makeACopy',
    /**
     * The **Copy and Edit** action on a Liveboard.
     * This action is now replaced with `Action.MakeACopy`.
     * @example
     * ```js
     * disabledActions: [Action.EditACopy]
     * ```
     */
    EditACopy = 'editACopy',
    /**
     * The **Copy link** menu action on a Liveboard visualization.
     * Copies the visualization URL
     * @example
     * ```js
     * disabledActions: [Action.CopyLink]
     * ```
     */
    CopyLink = 'embedDocument',
    /**
     * @hidden
     */
    ResetLayout = 'resetLayout',
    /**
     * The **Schedule** menu action on a Liveboard.
     * Allows scheduling a Liveboard job, for example,
     * sending periodic notifications.
     * @example
     * ```js
     * disabledActions: [Action.Schedule]
     * ```
     */
    Schedule = 'subscription',
    /**
     * The **Manage schedules** menu action on a Liveboard.
     * Allows users to manage scheduled Liveboard jobs.
     * @example
     * ```js
     * disabledActions: [Action.SchedulesList]
     * ```
     */
    SchedulesList = 'schedule-list',
    /**
     * The **Share** action on a Liveboard, Answer, or Worksheet.
     * Allows users to share an object with other users and groups.
     * @example
     * ```js
     * disabledActions: [Action.Share]
     * ```
     */
    Share = 'share',
    /**
     * The **Add filter** action on a Liveboard page.
     * Allows adding filters to visualizations on a Liveboard.
     * @example
     * ```js
     * disabledActions: [Action.AddFilter]
     * ```
     */
    AddFilter = 'addFilter',
    /**
     * The **Add Data Panel Objects** action on the data panel v2.
     * Allows to show action menu to add different objects (such as
     * formulas, Parameters) in data panel new experience.
     * @example
     * ```js
     * disabledActions: [Action.AddDataPanelObjects]
     * ```
     * @version SDK: 1.32.0 | ThoughtSpot: 10.0.0.cl, 10.1.0.sw
     */
    AddDataPanelObjects = 'addDataPanelObjects',
    /**
     * Filter configuration options on a Liveboard page.
     * Allows configuring filters on a
     * Liveboard.
     * @example
     * ```js
     * disabledActions: [Action.ConfigureFilter]
     * ```
     */
    ConfigureFilter = 'configureFilter',
    /**
    * The **Collapse data sources** icon on the Search page.
    * Collapses the panel showing data sources.
    *
    * @example
    * ```js
    * disabledActions: [Action.CollapseDataPanel]
    * ```
    * @version: SDK: 1.1.0 | ThoughtSpot Cloud: ts7.may.cl, 8.4.1.sw
    */
    CollapseDataSources = 'collapseDataSources',
    /**
    * The **Collapse data panel** icon on the Search page.
    * Collapses the data panel view.
    *
    * @version: SDK: 1.34.0 | ThoughtSpot Cloud: 10.3.0.cl, 10.7.0.sw
    *
    * @example
    * ```js
    * disabledActions: [Action.CollapseDataPanel]
    * ```
    */
    CollapseDataPanel = 'collapseDataPanel',
    /**
     * The **Choose sources** button on Search page.
     * Allows selecting data sources for search queries.
     * @example
     * ```js
     * disabledActions: [Action.ChooseDataSources]
     * ```
     */
    ChooseDataSources = 'chooseDataSources',
    /**
     * The **Create formula** action on a Search or Answer page.
     * Allows adding formulas to an Answer.
     * @example
     * ```js
     * disabledActions: [Action.AddFormula]
     * ```
     */
    AddFormula = 'addFormula',
    /**
     * The **Add parameter** action on a Liveboard or Answer.
     * Allows adding Parameters to a Liveboard or Answer.
     * @example
     * ```js
     * disabledActions: [Action.AddParameter]
     * ```
     */
    AddParameter = 'addParameter',
    /**
     * The **Add Column Set** action on a Answer.
     * Allows adding column sets to a Answer.
     * @example
     * ```js
     * disabledActions: [Action.AddColumnSet]
     * ```
     * @version SDK: 1.32.0 | ThoughtSpot: 10.0.0.cl, 10.1.0.sw
     */
    AddColumnSet = 'addSimpleCohort',
    /**
     * The **Add Query Set** action on a Answer.
     * Allows adding query sets to a Answer.
     * @example
     * ```js
     * disabledActions: [Action.AddQuerySet]
     * ```
     * @version SDK: 1.32.0 | ThoughtSpot: 10.0.0.cl, 10.1.0.sw
     */
    AddQuerySet = 'addAdvancedCohort',
    /**
     * @hidden
     */
    SearchOnTop = 'searchOnTop',
    /**
     * The **SpotIQ analyze** menu action on a visualization or
     * Answer page.
     * @example
     * ```js
     * disabledActions: [Action.SpotIQAnalyze]
     * ```
     */
    SpotIQAnalyze = 'spotIQAnalyze',
    /**
     * @hidden
     */
    ExplainInsight = 'explainInsight',
    /**
     * @hidden
     */
    SpotIQFollow = 'spotIQFollow',
    ShareViz = 'shareViz',
    /**
     * @hidden
     */
    ReplaySearch = 'replaySearch',
    /**
     * The **Show underlying data** menu action on a visualization or
     * Answer page.
     * Displays detailed information and raw data
     * for a given visualization.
     * @example
     * ```js
     * disabledActions: [Action.ShowUnderlyingData]
     * ```
     */
    ShowUnderlyingData = 'showUnderlyingData',
    /**
     * The **Download** menu action on Liveboard visualizations
     * and Answers.
     * Allows downloading a visualization or Answer.
     * @example
     * ```js
     * disabledActions: [Action.DownloadAsPng]
     * ```
     */
    Download = 'download',
    /**
     * The **Download** > **PNG** menu action for charts on a Liveboard
     * or Answer page.
     * Downloads a visualization or Answer as a PNG file.
     * @example
     * ```js
     * disabledActions: [Action.DownloadAsPng]
     * ```
     */
    DownloadAsPng = 'downloadAsPng',
    /**
     *
     *The **Download PDF** action that downloads a Liveboard,
     *visualization, or Answer as a PDF file.
     *
     *
     ***NOTE**: The **Download** > **PDF** action is available on
     *visualizations and Answers if the data is in tabular format.
     * @example
     * ```js
     * disabledActions: [Action.DownloadAsPdf]
     * ```
     */
    DownloadAsPdf = 'downloadAsPdf',
    /**
     * The **Download** > **CSV** menu action for tables on a Liveboard
     * or Answer page.
     * Downloads a visualization or Answer in the XLSX format.
     * @example
     * ```js
     * disabledActions: [Action.DownloadAsCsv]
     * ```
     */
    DownloadAsCsv = 'downloadAsCSV',
    /**
     * The **Download** > **XLSX** menu action for tables on a Liveboard
     * or Answer page.
     * Downloads a visualization or Answer in the XLSX format.
     * @example
     * ```js
     * disabledActions: [Action.DownloadAsXlsx]
     * ```
     */
    DownloadAsXlsx = 'downloadAsXLSX',
    /**
     * @hidden
     */
    DownloadTrace = 'downloadTrace',
    /**
     * The **Export TML** menu action on Liveboard, Answers
     * Worksheets and Data Connections page.
     * Exports an object as a TML file.
     * @example
     * ```js
     * disabledActions: [Action.ExportTML]
     * ```
     */
    ExportTML = 'exportTSL',
    /**
     * The **Import TML** menu action for Liveboards and Answers.
     * Imports TML representation of ThoughtSpot objects.
     * @example
     * ```js
     * disabledActions: [Action.ImportTML]
     * ```
     */
    ImportTML = 'importTSL',
    /**
     * The **Update TML** menu action for Liveboards and Answers.
     * Update TML representation of ThoughtSpot objects.
     * @example
     * ```js
     * disabledActions: [Action.UpdateTML]
     * ```
     */
    UpdateTML = 'updateTSL',
    /**
     * The **Edit TML** menu action for Liveboards and Answers.
     * Opens the TML editor.
     * @example
     * ```js
     * disabledActions: [Action.EditTML]
     * ```
     */
    EditTML = 'editTSL',
    /**
     * The **Present** menu action for Liveboards and Answers.
     * Allows presenting a Liveboard or visualization in
     * slideshow mode.
     * @example
     * ```js
     * disabledActions: [Action.Present]
     * ```
     */
    Present = 'present',
    /**
     * The tile resize options in the visualization menu.
     * Allows switching between different preset layouts.
     * @example
     * ```js
     * disabledActions: [Action.ToggleSize]
     * ```
     */
    ToggleSize = 'toggleSize',
    /**
     * The *Edit* action on the Liveboard page and in the
     * visualization menu.
     * Opens a Liveboard or visualization in edit mode.
     * @example
     * ```js
     * disabledActions: [Action.Edit]
     * ```
     */
    Edit = 'edit',
    /**
     * The text edit option for Liveboard and visualization titles.
     * @example
     * ```js
     * disabledActions: [Action.EditTitle]
     * ```
     */
    EditTitle = 'editTitle',
    /**
     * The **Delete** menu action on Liveboards and visualizations.
     * Deletes a Liveboard or a visualization from a Liveboard.
     * @example
     * ```js
     * disabledActions: [Action.Remove]
     * ```
     */
    Remove = 'delete',
    /**
     * @hidden
     */
    Ungroup = 'ungroup',
    /**
     * @hidden
     */
    Describe = 'describe',
    /**
     * @hidden
     */
    Relate = 'relate',
    /**
     * @hidden
     */
    CustomizeHeadlines = 'customizeHeadlines',
    /**
     * @hidden
     */
    PinboardInfo = 'pinboardInfo',
    /**
     * The **Show Liveboard details** menu action on a Liveboard.
     * Displays details such as the name, description, and
     * author of the Liveboard, and timestamp of Liveboard creation
     * and update.
     * @example
     * ```js
     * disabledActions: [Action.LiveboardInfo]
     * ```
     */
    LiveboardInfo = 'pinboardInfo',
    /**
     * @hidden
     */
    SendAnswerFeedback = 'sendFeedback',
    /**
     * @hidden
     */
    DownloadEmbraceQueries = 'downloadEmbraceQueries',
    /**
     * The **Pin** menu action on an Answer or
     * Search results page.
     * @example
     * ```js
     * disabledActions: [Action.Pin]
     * ```
     */
    Pin = 'pin',
    /**
     * @hidden
     */
    AnalysisInfo = 'analysisInfo',
    /**
     * The **Schedule** menu action on a Liveboard.
     * Allows scheduling a Liveboard job.
     * @example
     * ```js
     * disabledActions: [Action.Subscription]
     * ```
     */
    Subscription = 'subscription',
    /**
     * The **Explore** action on Liveboard visualizations
     * @example
     * ```js
     * disabledActions: [Action.Explore]
     * ```
     */
    Explore = 'explore',
    /**
     * The action to include data points on a drilled-down Answer
     * or visualization
     * @example
     * ```js
     * disabledActions: [Action.DrillInclude]
     * ```
     */

    DrillInclude = 'context-menu-item-include',
    /**
     * The action to exclude data points on a drilled-down Answer
     * or visualization
     * @example
     * ```js
     * disabledActions: [Action.DrillInclude]
     * ```
     */
    DrillExclude = 'context-menu-item-exclude',
    /**
     * The **Copy to clipboard** menu action on tables in an Answer
     * or Liveboard.
     * Copies the selected data point.
     * @example
     * ```js
     * disabledActions: [Action.CopyToClipboard]
     * ```
     */
    CopyToClipboard = 'context-menu-item-copy-to-clipboard',
    CopyAndEdit = 'context-menu-item-copy-and-edit',
    /**
     * @hidden
     */
    DrillEdit = 'context-menu-item-edit',
    EditMeasure = 'context-menu-item-edit-measure',
    Separator = 'context-menu-item-separator',
    /**
     * The **Drill down** menu action on Answers and Liveboard
     * visualizations.
     * Allows drilling down to a specific data point on a chart or table.
     * @example
     * ```js
     * disabledActions: [Action.DrillDown]
     * ```
     */
    DrillDown = 'DRILL',
    /**
     * The request access action on Liveboards.
     * Allows users with view permissions to request edit access to a Liveboard.
     * @example
     * ```js
     * disabledActions: [Action.RequestAccess]
     * ```
     */
    RequestAccess = 'requestAccess',
    /**
     * The **Query visualizer** and **Query SQL** buttons in
     * Query details panel of the Answer page.
     *
     * **Query visualizer** - Displays the tables
     * and filters used in a search query.
     * **Query SQL** - Displays the SQL statements used
     * in a search query to fetch data.
     * @example
     * ```js
     * disabledActions: [Action.QueryDetailsButtons]
     * ```
     */
    QueryDetailsButtons = 'queryDetailsButtons',
    /**
     * The **Delete** action for Answers in the full application
     * embedding mode.
     * @example
     * ```js
     * disabledActions: [Action.AnswerDelete]
     * ```
     * @version SDK: 1.9.0 | ThoughtSpot: 8.1.0.cl, 8.4.1.sw
     */
    AnswerDelete = 'onDeleteAnswer',
    /**
     * The chart switcher icon on Answer page and
     * visualizations in edit mode.
     * Allows switching to the table or chart mode
     * when editing a visualization.
     * @example
     * ```js
     * disabledActions: [Action.AnswerChartSwitcher]
     * ```
     * @version SDK: 1.9.0 | ThoughtSpot: 8.1.0.cl, 8.4.1.sw
     */
    AnswerChartSwitcher = 'answerChartSwitcher',
    /**
     * The Favorites icon (*) for Answers,
     * Liveboard, and data objects like Worksheet, Model,
     * Tables and Views.
     * Allows adding an object to the user’s favorites list.
     * @example
     * ```js
     * disabledActions: [Action.AddToFavorites]
     * ```
     * @version SDK: 1.9.0 | ThoughtSpot: 8.1.0.cl, 8.4.1.sw
     */
    AddToFavorites = 'addToFavorites',
    /**
     * The edit icon on Liveboards (Classic experience).
     * @example
     * ```js
     * disabledActions: [Action.EditDetails]
     * ```
     * @version SDK: 1.9.0 | ThoughtSpot: 8.1.0.cl, 8.4.1.sw
     */
    EditDetails = 'editDetails',
    /**
     * The *Create alert* action for KPI charts.
     * Allows users to schedule threshold-based alerts
     * for KPI charts.
     * @example
     * ```js
     * disabledActions: [Action.CreateMonitor]
     * ```
     * @version SDK: 1.11.0 | ThoughtSpot: 8.3.0.cl, 8.4.1.sw
     */
    CreateMonitor = 'createMonitor',
    /**
     * @deprecated
     * Reports errors
     * @example
     * ```js
     * disabledActions: [Action.ReportError]
     * ```
     * @version SDK: 1.11.1 | ThoughtSpot: 8.3.0.cl, 8.4.1.sw
     */
    ReportError = 'reportError',
    /**
     * The **Sync to sheets** action on Answers and Liveboard visualizations.
     * Allows sending data to a Google Sheet.
     * @example
     * ```js
     * disabledActions: [Action.SyncToSheets]
     * ```
     * @version SDK: 1.18.0| ThoughtSpot: 8.10.0.cl, 9.0.1.sw
     */
    SyncToSheets = 'sync-to-sheets',
    /**
     * The **Sync to other apps** action on Answers and Liveboard visualizations.
     * Allows sending data to third-party apps like Slack, Salesforce,
     * Microsoft Teams, and so on.
     * @example
     * ```js
     * disabledActions: [Action.SyncToOtherApps]
     * ```
     * @version SDK: 1.18.0| ThoughtSpot: 8.10.0.cl, 9.0.1.sw
     */
    SyncToOtherApps = 'sync-to-other-apps',
    /**
     * The **Manage pipelines** action on Answers and Liveboard visualizations.
     * Allows users to manage data sync pipelines to third-party apps.
     * @example
     * ```js
     * disabledActions: [Action.SyncToOtherApps]
     * ```
     * @version SDK: 1.18.0| ThoughtSpot: 8.10.0.cl, 9.0.1.sw
     */
    ManagePipelines = 'manage-pipeline',
    /**
     * The **Filter** action on Liveboard visualizations.
     * Allows users to apply cross-filters on a Liveboard.
     * @example
     * ```js
     * disabledActions: [Action.CrossFilter]
     * ```
     * @version SDK: 1.21.0 | ThoughtSpot: 9.2.0.cl, 9.8.0.sw
     */
    CrossFilter = 'context-menu-item-cross-filter',
    /**
     * The **Sync to Slack** action on Liveboard visualizations.
     * Allows sending data to third-party apps Slack
     * @example
     * ```js
     * disabledActions: [Action.SyncToSlack]
     * ```
     * @version @version SDK : 1.32.0 | ThoughtSpot Cloud: 10.1.0.cl
     */
    SyncToSlack = 'syncToSlack',
    /**
     * The **Sync to Teams** action on Liveboard visualizations.
     * Allows sending data to third-party apps Team
     * @example
     * ```js
     * disabledActions: [Action.SyncToTeams]
     * ```
     * @version @version SDK : 1.32.0 | ThoughtSpot Cloud: 10.1.0.cl
     */
    SyncToTeams = 'syncToTeams',
    /**
     * The **Remove** action that appears when cross filters are applied
     * on a Liveboard.
     * Removes filters applied o a visualization.
     * @example
     * ```js
     * disabledActions: [Action.RemoveCrossFilter]
     * ```
     * @version SDK: 1.21.0 | ThoughtSpot: 9.2.0.cl, 9.5.1.sw
     */
    RemoveCrossFilter = 'context-menu-item-remove-cross-filter',
    /**
     * The **Aggregate** option in the chart axis or the
     * table column customization menu.
     * Provides aggregation options to analyze the data on a chart or table.
     * @example
     * ```js
     * disabledActions: [Action.AxisMenuAggregate]
     * ```
     * @version SDK: 1.21.0 | ThoughtSpot: 9.2.0.cl, 9.5.1.sw
     */
    AxisMenuAggregate = 'axisMenuAggregate',
    /**
     * The **Time bucket** option in the chart axis or table column
     * customization menu.
     * Allows defining time metric for date comparison.
     * @example
     * ```js
     * disabledActions: [Action.AxisMenuTimeBucket]
     * ```
     * @version SDK: 1.21.0 | ThoughtSpot: 9.2.0.cl, 9.5.1.sw
     */
    AxisMenuTimeBucket = 'axisMenuTimeBucket',
    /**
     * The **Filter** action in the chart axis or table column
     * customization menu.
     * Allows adding, editing, or removing filters.
     *
     * @example
     * ```js
     * disabledActions: [Action.AxisMenuFilter]
     * ```
     * @version SDK: 1.21.0 | ThoughtSpot: 9.2.0.cl, 9.5.1.sw
     */
    AxisMenuFilter = 'axisMenuFilter',
    /**
     * The **Conditional formatting** action on chart or table.
     * Allows adding rules for conditional formatting of data
     * points on a chart or table.
     * @example
     * ```js
     * disabledActions: [Action.AxisMenuConditionalFormat]
     * ```
     * @version SDK: 1.21.0 | ThoughtSpot: 9.2.0.cl, 9.5.1.sw
     */
    AxisMenuConditionalFormat = 'axisMenuConditionalFormat',
    /**
     * The **Sort** menu action on a table or chart axis
     * Sorts data in ascending or descending order.
     * Allows adding, editing, or removing filters.
     * @example
     * ```js
     * disabledActions: [Action.AxisMenuConditionalFormat]
     * ```
     * @version SDK: 1.21.0 | ThoughtSpot: 9.2.0.cl, 9.5.1.sw
     */
    AxisMenuSort = 'axisMenuSort',
    /**
     * The **Group** option in the chart axis or table column
     * customization menu.
     * Allows grouping data points if the axes use the same
     * unit of measurement and a similar scale.
     * @example
     * ```js
     * disabledActions: [Action.AxisMenuGroup]
     * ```
     * @version SDK: 1.21.0 | ThoughtSpot: 9.2.0.cl, 9.5.1.sw
     */
    AxisMenuGroup = 'axisMenuGroup',
    /**
     * The **Position** option in the axis customization menu.
     * Allows changing the position of the axis to the
     * left or right side of the chart.
     * @example
     * ```js
     * disabledActions: [Action.AxisMenuPosition]
     * ```
     * @version SDK: 1.21.0 | ThoughtSpot: 9.2.0.cl, 9.5.1.sw
     */
    AxisMenuPosition = 'axisMenuPosition',
    /**
     * The **Rename** option in the chart axis or table column customization menu.
     * Renames the axis label on a chart or the column header on a table.
     * @example
     * ```js
     * disabledActions: [Action.AxisMenuRename]
     * ```
     * @version SDK: 1.21.0 | ThoughtSpot: 9.2.0.cl, 9.5.1.sw
     */
    AxisMenuRename = 'axisMenuRename',
    /**
     * The **Edit** action in the axis customization menu.
     * Allows editing the axis name, position, minimum and maximum values,
     * and format of a column.
     * @example
     * ```js
     * disabledActions: [Action.AxisMenuEdit]
     * ```
     * @version SDK: 1.21.0 | ThoughtSpot: 9.2.0.cl, 9.5.1.sw
     */
    AxisMenuEdit = 'axisMenuEdit',
    /**
     * The **Number format** action to customize the format of
     * the data labels on a chart or table.
     * @example
     * ```js
     * disabledActions: [Action.AxisMenuNumberFormat]
     * ```
     * @version SDK: 1.21.0 | ThoughtSpot: 9.2.0.cl, 9.5.1.sw
     */
    AxisMenuNumberFormat = 'axisMenuNumberFormat',
    /**
     * The **Text wrapping** action on a table.
     * Wraps or clips column text on a table.
     * @example
     * ```js
     * disabledActions: [Action.AxisMenuTextWrapping]
     * ```
     * @version SDK: 1.21.0 | ThoughtSpot: 9.2.0.cl, 9.5.1.sw
     */
    AxisMenuTextWrapping = 'axisMenuTextWrapping',
    /**
     * The **Remove** action in the chart axis or table column
     * customization menu.
     * Removes the data labels from a chart or the column of a
     * table visualization.
     * @example
     * ```js
     * disabledActions: [Action.AxisMenuRemove]
     * ```
     * @version SDK: 1.21.0 | ThoughtSpot: 9.2.0.cl, 9.5.1.sw
     */
    AxisMenuRemove = 'axisMenuRemove',
    /**
     * @hidden
     */
    InsertInToSlide = 'insertInToSlide',
    /**
     * The **Rename** menu action on Liveboards and visualizations.
     * Allows renaming a Liveboard or visualization.
     * @example
     * ```js
     * disabledActions: [Action.RenameModalTitleDescription]
     * ```
     * @version SDK: 1.23.0 | ThoughtSpot: 9.4.0.cl, 9.8.0.sw
     */
    RenameModalTitleDescription = 'renameModalTitleDescription',
    /**
     * The *Request verification* action on a Liveboard.
     * Initiates a request for Liveboard verification.
     * @example
     * ```js
     * disabledActions: [Action.RequestVerification]
     * ```
     * @version SDK: 1.25.0 | ThoughtSpot: 9.6.0.cl, 10.1.0.sw
     */
    RequestVerification = 'requestVerification',
    /**
     *
     * Allows users to mark a Liveboard as verified.
     * @example
     * ```js
     * disabledActions: [Action.MarkAsVerified]
     * ```
     * @version SDK: 1.25.0 | ThoughtSpot: 9.6.0.cl, 10.1.0.sw
     */
    MarkAsVerified = 'markAsVerified',
    /**
     * The **Add Tab** action on a Liveboard.
     * Allows adding a new tab to a Liveboard view.
     * @example
     * ```js
     * disabledActions: [Action.AddTab]
     * ```
     * @version SDK: 1.26.0 | ThoughtSpot: 9.7.0.cl, 9.8.0.sw
     */
    AddTab = 'addTab',
    /**
     *
     *Initiates contextual change analysis on KPI charts.
     * @example
     * ```js
     * disabledActions: [Action.EnableContextualChangeAnalysis]
     * ```
     * @version SDK: 1.25.0 | ThoughtSpot Cloud: 9.6.0.cl
     */
    EnableContextualChangeAnalysis = 'enableContextualChangeAnalysis',
    /**
     * Action ID to hide or disable Natural Language Search query.
     *
     * @example
     * ```js
     * disabledActions: [Action.ShowSageQuery]
     * ```
     * @version SDK: 1.26.0 | ThoughtSpot Cloud: 9.7.0.cl
     */
    ShowSageQuery = 'showSageQuery',
    /**
     *
     * Action ID to hide or disable the edit option for the
     * results generated from the
     * Natural Language Search query.
     *
     * @example
     * ```js
     * disabledActions: [Action.EditSageAnswer]
     * ```
     * @version SDK: 1.26.0 | ThoughtSpot Cloud: 9.7.0.cl
     */
    EditSageAnswer = 'editSageAnswer',
    /**
     * The feedback widget for AI-generated Answers.
     * Allows users to send feedback on the Answers generated
     * from a Natural Language Search query.
     *
     * @example
     * ```js
     * disabledActions: [Action.SageAnswerFeedback]
     * ```
     * @version SDK: 1.26.0 | ThoughtSpot: 9.7.0.cl
     */
    SageAnswerFeedback = 'sageAnswerFeedback',
    /**
     *
     * @example
     * ```js
     * disabledActions: [Action.ModifySageAnswer]
     * ```
     * @version SDK: 1.26.0 | ThoughtSpot: 9.7.0.cl
     */
    ModifySageAnswer = 'modifySageAnswer',
    /**
     * The **Move to Tab** menu action on visualizations in Liveboard edit mode.
     * Allows moving a visualization to a different tab.
     * @example
     * ```js
     * disabledActions: [Action.MoveToTab]
     * ```
     */
    MoveToTab = 'onContainerMove',
    /**
     * The **Manage Alerts** menu action on KPI visualizations.
     * Allows creating, viewing, and editing monitor
     * alerts for a KPI chart.
     *
     * @example
     * ```js
     * disabledActions: [Action.ManageMonitor]
     * ```
     */
    ManageMonitor = 'manageMonitor',
    /**
     * The Liveboard Personalised Views dropdown.
     * Allows navigating to a personalized Liveboard View.
     *  @example
     * ```js
     * disabledActions: [Action.PersonalisedViewsDropdown]
     * ```
     *  @version SDK : 1.26.0 | ThoughtSpot: 9.7.0.cl, 10.1.0.sw
     */
    PersonalisedViewsDropdown = 'personalisedViewsDropdown',
    /**
     * Action ID for show or hide the user details on a
     * Liveboard (Recently visited / social proof)
     *  @example
     * ```js
     * disabledActions: [Action.LiveboardUsers]
     * ```
     *  @version SDK : 1.26.0 | ThoughtSpot: 9.7.0.cl, 10.1.0.sw
     */
    LiveboardUsers = 'liveboardUsers',

    /**
     * Action ID for the Parent TML action
     * The parent action **TML** must be included to access TML-related options
     * within the cascading menu (specific to the answer page)
     * @example
     * ```js
     * // to include specific TML actions
     * visibleActions: [Action.TML, Action.ExportTML, Action.EditTML]
     *
     * ```
     * @example
     * ```js
     * hiddenAction: [Action.TML] // hide all TML actions
     * disabledActions: [Action.TML] // to disable all TML actions
     * ```
     * @version SDK : 1.28.3 | ThoughtSpot: 9.12.0.cl, 10.1.0.sw
     */
    TML = 'tml',
    /**
     * The **Create Liveboard* action on
     * the Liveboards page and the Pin modal.
     * Allows users to create a Liveboard.
     *
     * @example
     * ```js
     * hiddenAction: [Action.CreateLiveboard]
     * disabledActions: [Action.CreateLiveboard]
     * ```
     * @version SDK: 1.32.0 | ThoughtSpot: 10.1.0.cl, 10.1.0.sw
     */
    CreateLiveboard = 'createLiveboard',

    /**
     * Action ID for to hide or disable the
     * Verified Liveboard banner.
     *  @example
     * ```js
     * hiddenAction: [Action.VerifiedLiveboard]
     * ```
     *  @version SDK: 1.29.0 | ThoughtSpot: 9.10.0.cl, 10.1.0.sw
     */
    VerifiedLiveboard = 'verifiedLiveboard',

    /**
     * The *Ask Sage* action for Answers and visualizations.
     * Allows initiating a Natural Language Search query.
     *
     *  @example
     * ```js
     * hiddenAction: [Action.AskAi]
     * ```
     *  @version SDK: 1.29.0 | ThoughtSpot Cloud: 9.12.0.cl
     */
    AskAi = 'AskAi',

    /**
     * The **Add KPI to Watchlist** action on Home page watchlist.
     * Adds a KPI chart to the watchlist on the Home page.
     * @example
     * ```js
     * disabledActions: [Action.AddToWatchlist]
     * ```
     * @version SDK : 1.27.9 | ThoughtSpot Cloud: 9.12.5.cl
     */
    AddToWatchlist = 'addToWatchlist',

    /**
     * The **Remove from watchlist** menu action on KPI watchlist.
     * Removes a KPI chart from the watchlist on the Home page.
     * @example
     * ```js
     * disabledActions: [Action.RemoveFromWatchlist]
     * ```
     * @version SDK : 1.27.9 | ThoughtSpot: 9.12.5.cl
     */
    RemoveFromWatchlist = 'removeFromWatchlist',
    /**
     * The **Organize Favourites** action on Homepage
     * *Favorites* module.
     *
     * @example
     * ```js
     * disabledActions: [Action.OrganiseFavourites]
     * ```
     * @version SDK : 1.32.0 | ThoughtSpot: 10.0.0.cl
     */
    OrganiseFavourites = 'organiseFavourites',

    /**
     * The **AI Highlights** action on a Liveboard.
     *
     *  @example
     * ```js
     * hiddenAction: [Action.AIHighlights]
     * ```
     *  @version SDK: 1.27.10 | ThoughtSpot Cloud: 9.12.5.cl
     */
    AIHighlights = 'AIHighlights',

    /**
     * The *Edit* action on the *Liveboard Schedules* page
     * (new Homepage experience).
     * Allows editing Liveboard schedules.
     *
     * @example
     * ```js
     * disabledActions: [Action.EditScheduleHomepage]
     * ```
     *  @version SDK: 1.34.0 | ThoughtSpot Cloud: 10.3.0.cl
     */
    EditScheduleHomepage = 'editScheduleHomepage',

    /**
     * The *Pause* action on the *Liveboard Schedules* page
     * Pauses a scheduled Liveboard job.
     * @example
     * ```js
     * disabledActions: [Action.PauseScheduleHomepage]
     * ```
     *  @version SDK: 1.34.0 | ThoughtSpot Cloud: 10.3.0.cl
     */
    PauseScheduleHomepage = 'pauseScheduleHomepage',

    /**
     * The **View run history** action **Liveboard Schedules** page.
     * Allows viewing schedule run history.
     * @example
     * ```js
     * disabledActions: [Action.ViewScheduleRunHomepage]
     * ```
     *  @version SDK: 1.34.0 | ThoughtSpot: 10.3.0.cl
     */
    ViewScheduleRunHomepage = 'viewScheduleRunHomepage',

    /**
     * Action ID to hide or disable the
     * unsubscribe option for Liveboard schedules.
     * @example
     * ```js
     * disabledActions: [Action.UnsubscribeScheduleHomepage]
     * ```
     *  @version SDK: 1.34.0 | ThoughtSpot: 10.3.0.cl
     */
    UnsubscribeScheduleHomepage = 'unsubscribeScheduleHomepage',

    /**
     * The **Manage Tags** action on Homepage Favourite Module.
     * @example
     * ```js
     * disabledActions: [Action.ManageTags]
     * ```
     * @version SDK : 1.34.0 | ThoughtSpot Cloud: 10.3.0.cl
     */
    ManageTags = 'manageTags',

    /**
     * The **Delete** action on the **Liveboard Schedules* page.
     * Deletes a Liveboard schedule.
     * @example
     * ```js
     * disabledActions: [Action.DeleteScheduleHomepage]
     * ```
     *  @version SDK: 1.34.0 | ThoughtSpot: 10.3.0.cl
     */
    DeleteScheduleHomepage = 'deleteScheduleHomepage',

    /**
     * The **Analyze CTA** action on KPI chart.
     * @example
     * ```js
     * disabledActions: [Action.KPIAnalysisCTA]
     * ```
     *  @version SDK: 1.34.0 | ThoughtSpot Cloud: 10.3.0.cl
     */
    KPIAnalysisCTA = 'kpiAnalysisCTA',
    /**
     * Action ID for disabling chip reorder in Answer and Liveboard
     * @example
     * ```js
     * const disabledActions = [Action.DisableChipReorder]
     * ```
     * @version SDK: 1.36.0 | ThoughtSpot Cloud: 10.6.0.cl
     */
    DisableChipReorder = 'disableChipReorder',

    /**
     * Action ID to show, hide, or disable filters
     * in a Liveboard tab.
     *
     *  @example
     * ```js
     * hiddenAction: [Action.ChangeFilterVisibilityInTab]
     * ```
     *  @version SDK: 1.36.0 | ThoughtSpot Cloud: 10.6.0.cl
     */
    ChangeFilterVisibilityInTab = 'changeFilterVisibilityInTab',

    /**
     * The **Preview data** button on the Spotter interface.
     * Allows previewing the data used for Spotter queries.
     *
     *  @example
     * ```js
     * hiddenAction: [Action.PreviewDataSpotter]
     * ```
     *  @version SDK: 1.36.0 | ThoughtSpot Cloud: 10.6.0.cl
     */
    PreviewDataSpotter = 'previewDataSpotter',

    /**
     * The **Reset** link on the Spotter interface.
     * Resets the conversation with Spotter.
     *
     *  @example
     * ```js
     * hiddenAction: [Action.ResetSpotterChat]
     * ```
     *  @version SDK: 1.36.0 | ThoughtSpot Cloud: 10.6.0.cl
     */
    ResetSpotterChat = 'resetSpotterChat',
    /**
     * Action ID for hide or disable the
     * Spotter feedback widget.
     *
     *  @example
     * ```js
     * hiddenAction: [Action.SpotterFeedback]
     * ```
     *  @version SDK: 1.36.0 | ThoughtSpot Cloud: 10.6.0.cl
     */
    SpotterFeedback = 'spotterFeedback',
    /**
     * Action ID for hide or disable
     * the previous prompt edit option in Spotter.
     *
     *  @example
     * ```js
     * hiddenAction: [Action.EditPreviousPrompt]
     * ```
     *  @version SDK: 1.36.0 | ThoughtSpot Cloud: 10.6.0.cl
     */
    EditPreviousPrompt = 'editPreviousPrompt',
    /**
     * Action ID for hide or disable
     * the previous prompt deletion option in Spotter.
     *
     *  @example
     * ```js
     * hiddenAction: [Action.DeletePreviousPrompt]
     * ```
     *  @version SDK: 1.36.0 | ThoughtSpot Cloud: 10.6.0.cl
     */
    DeletePreviousPrompt = 'deletePreviousPrompt',
    /**
     * Action ID for hide/disable edit of tokens on spotter results.
     *  @example
     * ```js
     * hiddenAction: [Action.EditTokens]
     * ```
     *  @version SDK: 1.36.0 | ThoughtSpot Cloud: 10.6.0.cl
     */
    EditTokens = 'editTokens',
}

export interface AnswerServiceType {
    getAnswer?: (offset: number, batchSize: number) => any;
}

export enum PrefetchFeatures {
    FullApp = 'FullApp',
    SearchEmbed = 'SearchEmbed',
    LiveboardEmbed = 'LiveboardEmbed',
    VizEmbed = 'VizEmbed',
}

/**
 * Enum for options to change context trigger
 * BOTH_CLICKS option is introduced in 10.7
 */
export enum ContextMenuTriggerOptions {
    LEFT_CLICK = 'left-click',
    RIGHT_CLICK = 'right-click',
    BOTH_CLICKS = 'both-clicks',
}

export interface ColumnValue {
    column: {
        id: string;
        name: string;
        dataType: string;
        [key: string]: any;
    };
    value:
        | string
        | number
        | boolean
        | {
              v: {
                  s: number;
                  e: number;
              };
          };
}

export interface VizPoint {
    selectedAttributes: ColumnValue[];
    selectedMeasures: ColumnValue[];
}

/**
 * @group Events
 */
export interface CustomActionPayload {
    contextMenuPoints?: {
        clickedPoint: VizPoint;
        selectedPoints: VizPoint[];
    };
    embedAnswerData: {
        name: string;
        id: string;
        sources: {
            header: {
                guid: string;
            };
        };
        columns: any[];
        data: any[];
        [key: string]: any;
    };
    session: SessionInterface;
    vizId?: string;
}

/**
 * Enum options to show or suppress Visual Embed SDK and
 * ThoughtSpot application logs in the console output.
 * This attribute doesn't support suppressing
 * browser warnings or errors.
 */

export enum LogLevel {
    /**
     * No application or SDK-related logs will be logged
     * in the console output.
     * @example
     * ```js
     * init({
     *   ... // other options,
     *  logLevel: LogLevel.SILENT,
     * })
     * ```
     * @version SDK: 1.26.7 | ThoughtSpot Cloud: 9.10.0.cl
     */
    SILENT = 'SILENT',
    /**
     * Log only errors in the console output.
     * @example
     * ```js
     * init({
     *   ... // other options,
     *  logLevel: LogLevel.ERROR,
     * })
     * ```
     * @version SDK: 1.26.7 | ThoughtSpot Cloud: 9.10.0.cl
     */
    ERROR = 'ERROR',
    /**
     * Log only warnings and errors in the console output.
     * @example
     * ```js
     * init({
     *   ... // other options,
     *  logLevel: LogLevel.WARN,
     * })
     * ```
     * @version SDK: 1.26.7 | ThoughtSpot Cloud: 9.10.0.cl
     */
    WARN = 'WARN',
    /**
     * Log only the information alerts, warnings, and errors
     * in the console output.
     * @example
     * ```js
     * init({
     *   ... // other options,
     *  logLevel: LogLevel.INFO,
     * })
     * ```
     * @version SDK: 1.26.7 | ThoughtSpot Cloud: 9.10.0.cl
     */
    INFO = 'INFO',

    /**
     * Log debug messages, warnings, information alerts,
     * and errors in the console output.
     * @example
     * ```js
     * init({
     *   ... // other options,
     *  logLevel: LogLevel.DEBUG,
     * })
     * ```
     * @version SDK: 1.26.7 | ThoughtSpot Cloud: 9.10.0.cl
     */
    DEBUG = 'DEBUG',
    /**
     * All logs will be logged in the browser console.
     * @example
     * ```js
     * init({
     *   ... // other options,
     *  logLevel: LogLevel.TRACE,
     * })
     * ```
     * @version SDK: 1.26.7 | ThoughtSpot Cloud: 9.10.0.cl
     */
    TRACE = 'TRACE',
}

export interface DefaultAppInitData {
    customisations: CustomisationsInterface;
    authToken: string;
    runtimeFilterParams: string | null;
    runtimeParameterParams: string | null;
    hiddenHomepageModules: HomepageModule[];
    reorderedHomepageModules: string[];
    hostConfig: Record<string, any>;
    hiddenHomeLeftNavItems: string[];
    customVariablesForThirdPartyTools: Record<string, any>;
}<|MERGE_RESOLUTION|>--- conflicted
+++ resolved
@@ -3318,7 +3318,15 @@
      */
     UpdatePersonalisedView = 'UpdatePersonalisedView',
     /**
-<<<<<<< HEAD
+     * @hidden
+     * Notify when info call is completed successfully
+     * ```js
+     * liveboardEmbed.trigger(HostEvent.InfoSuccess, data);
+     *```
+     * @version SDK: 1.36.0 | Thoughtspot: 10.6.0.cl
+     */
+     InfoSuccess = 'InfoSuccess',
+    /**
      * Trigger the save action for an Answer.
      * To programmatically save an answer without opening the
      * *Describe your Answer* modal, define the `name` and `description`
@@ -3338,19 +3346,6 @@
      *   });
      * ```
      * @version SDK: 1.36.0 | ThoughtSpot: 10.6.0.cl
-=======
-     * @hidden
-     * Notify when info call is completed successfully
-     * ```js
-     * liveboardEmbed.trigger(HostEvent.InfoSuccess, data);
-     *```
-     * @version SDK: 1.36.0 | Thoughtspot: 10.6.0.cl
-     */
-     InfoSuccess = 'InfoSuccess',
-    /**
-     * Triggers the action to get the current view of the liveboard
-     * @version SDK: 1.36.0 | Thoughtspot: 10.6.0.cl
->>>>>>> 9c52b111
      */
     SaveAnswer = 'saveAnswer',
     /**
