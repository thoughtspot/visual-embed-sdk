import isUndefined from 'lodash/isUndefined';
import { ERROR_MESSAGE } from '../errors';
import { ViewConfig, Param } from '../types';
import { TsEmbed } from './ts-embed';
import { getQueryParamString } from '../utils';

/**
 * Configuration for search options
 */
export interface SearchOptions {
    /**
     * The query string to pass to start the Conversation.
     */
    searchQuery: string;
}

/**
 * The configuration for the embedded spotterEmbed options.
 * @group Embed components
 */
export interface SpotterEmbedViewConfig extends ViewConfig {
    /**
     * The ID of the worksheet to use for the conversation.
     */
    worksheetId: string;
    /**
     * Ability to pass a starting search query to the conversation.
     */
    searchOptions?: SearchOptions;
    /**
     * disableSourceSelection : Disables data source selection
     * but still display the selected data source.
     * @example
     * ```js
     * const embed = new SpotterEmbed('#tsEmbed', {
     *    ... // other options
     *    disableSourceSelection : true,
     * })
     * ```
     * @version SDK: 1.36.0 | Thoughtspot: 10.6.0.cl
     */
    disableSourceSelection?: boolean;
    /**
     * hideSourceSelection : Hide data source selection
     * @example
     * ```js
     * const embed = new SpotterEmbed('#tsEmbed', {
     *    ... // other options
     *    hideSourceSelection : true,
     * })
     * ```
     * @version SDK: 1.36.0 | Thoughtspot: 10.6.0.cl
     */
    hideSourceSelection?: boolean;
    /**
     * Flag to control Data panel experience
     * @default false
     * @version SDK: 1.36.0 | ThoughtSpot Cloud: 10.4.0.cl
     * @example
     * ```js
     * const embed = new AppEmbed('#tsEmbed', {
     *    ... // other options
     *    dataPanelV2: true,
     * })
     * ```
     */
    dataPanelV2?: boolean;
    /**
     * showSpotterLimitations : show limitation text
     * of the spotter underneath the chat input.
     * default is false.
     * @example
     * ```js
     * const embed = new SpotterEmbed('#tsEmbed', {
     *    ... // other options
     *    showSpotterLimitations : true,
     * })
     * ```
     * @version SDK: 1.36.0 | Thoughtspot: 10.5.0.cl
     */
    showSpotterLimitations?: boolean;
    /**
     * hideSampleQuestions : Hide sample questions on
     * the initial screen of the conversation.
     * @example
     * ```js
     * const embed = new SpotterEmbed('#tsEmbed', {
     *    ... // other options
     *    hideSampleQuestions : true,
     * })
     * ```
     * @version SDK: 1.36.0 | Thoughtspot: 10.6.0.cl
     */
    hideSampleQuestions?: boolean;
}

/**
 * The configuration for the embedded spotterEmbed options.
 * @deprecated Renamed to SpotterEmbedViewConfig
 * @group Embed components
 */
// eslint-disable-next-line @typescript-eslint/no-empty-object-type
export interface ConversationViewConfig extends SpotterEmbedViewConfig {}

/**
 * Embed ThoughtSpot AI Conversation.
 * @group Embed components
 * @example
 * ```js
 * const conversation = new SpotterEmbed('#tsEmbed', {
 *   worksheetId: 'worksheetId',
 *   searchOptions: {
 *     searchQuery: 'searchQuery',
 *   },
 * });
 * conversation.render();
 * ```
<<<<<<< HEAD
 * @version SDK: 1.38.0 | ThoughtSpot: 10.10.0.cl
=======
 * @version SDK: 1.37.0 | ThoughtSpot: 10.9.0.cl
>>>>>>> 3c930ace
 */
export class SpotterEmbed extends TsEmbed {
    constructor(container: HTMLElement, protected viewConfig: SpotterEmbedViewConfig) {
        viewConfig.embedComponentType = 'conversation';
        super(container, viewConfig);
    }

    public getIframeSrc(): string {
        const {
            worksheetId,
            searchOptions,
            disableSourceSelection,
            hideSourceSelection,
            dataPanelV2,
            showSpotterLimitations,
            hideSampleQuestions,
        } = this.viewConfig;
        const path = 'insights/conv-assist';
        if (!worksheetId) {
            this.handleError(ERROR_MESSAGE.SPOTTER_EMBED_WORKSHEED_ID_NOT_FOUND);
        }
        const queryParams = this.getBaseQueryParams();
        queryParams[Param.SpotterEnabled] = true;
        if (!isUndefined(disableSourceSelection)) {
            queryParams[Param.DisableSourceSelection] = !!disableSourceSelection;
        }
        if (!isUndefined(hideSourceSelection)) {
            queryParams[Param.HideSourceSelection] = !!hideSourceSelection;
        }

        if (!isUndefined(dataPanelV2)) {
            queryParams[Param.DataPanelV2Enabled] = !!dataPanelV2;
        }

        if (!isUndefined(showSpotterLimitations)) {
            queryParams[Param.ShowSpotterLimitations] = !!showSpotterLimitations;
        }

        if (!isUndefined(hideSampleQuestions)) {
            queryParams[Param.HideSampleQuestions] = !!hideSampleQuestions;
        }

        let query = '';
        const queryParamsString = getQueryParamString(queryParams, true);
        if (queryParamsString) {
            query = `?${queryParamsString}`;
        }
        const tsPostHashParams = this.getThoughtSpotPostUrlParams({
            worksheet: worksheetId,
            query: searchOptions?.searchQuery || '',
        });

        return `${this.getEmbedBasePath(query)}/embed/${path}${tsPostHashParams}`;
    }

    public async render(): Promise<SpotterEmbed> {
        await super.render();

        const src = this.getIframeSrc();
        await this.renderIFrame(src);
        return this;
    }
}

/**
 * Embed ThoughtSpot AI Conversation.
 * @deprecated Renamed to SpotterEmbed
 * @group Embed components
 * @example
 * ```js
<<<<<<< HEAD
 * const conversation = new ConversationEmbed('#tsEmbed', {
=======
 * const conversation = new SpotterEmbed('#tsEmbed', {
>>>>>>> 3c930ace
 *   worksheetId: 'worksheetId',
 *   searchOptions: {
 *     searchQuery: 'searchQuery',
 *   },
 * });
 * conversation.render();
 * ```
<<<<<<< HEAD
 * @version SDK: 1.38.0 | ThoughtSpot: 10.10.0.cl
 */
export class ConversationEmbed extends SpotterEmbed {
    constructor(container: HTMLElement, viewConfig: ConversationViewConfig) {
        super(container, viewConfig);
    }
}
=======
 * @version SDK: 1.37.0 | ThoughtSpot: 10.9.0.cl
 */
export class ConversationEmbed extends SpotterEmbed {
    constructor(container: HTMLElement, protected viewConfig: ConversationViewConfig) {
        viewConfig.embedComponentType = 'conversation';
        super(container, viewConfig);
    }
}
>>>>>>> 3c930ace
<|MERGE_RESOLUTION|>--- conflicted
+++ resolved
@@ -115,11 +115,7 @@
  * });
  * conversation.render();
  * ```
-<<<<<<< HEAD
  * @version SDK: 1.38.0 | ThoughtSpot: 10.10.0.cl
-=======
- * @version SDK: 1.37.0 | ThoughtSpot: 10.9.0.cl
->>>>>>> 3c930ace
  */
 export class SpotterEmbed extends TsEmbed {
     constructor(container: HTMLElement, protected viewConfig: SpotterEmbedViewConfig) {
@@ -190,11 +186,7 @@
  * @group Embed components
  * @example
  * ```js
-<<<<<<< HEAD
- * const conversation = new ConversationEmbed('#tsEmbed', {
-=======
  * const conversation = new SpotterEmbed('#tsEmbed', {
->>>>>>> 3c930ace
  *   worksheetId: 'worksheetId',
  *   searchOptions: {
  *     searchQuery: 'searchQuery',
@@ -202,15 +194,6 @@
  * });
  * conversation.render();
  * ```
-<<<<<<< HEAD
- * @version SDK: 1.38.0 | ThoughtSpot: 10.10.0.cl
- */
-export class ConversationEmbed extends SpotterEmbed {
-    constructor(container: HTMLElement, viewConfig: ConversationViewConfig) {
-        super(container, viewConfig);
-    }
-}
-=======
  * @version SDK: 1.37.0 | ThoughtSpot: 10.9.0.cl
  */
 export class ConversationEmbed extends SpotterEmbed {
@@ -218,5 +201,4 @@
         viewConfig.embedComponentType = 'conversation';
         super(container, viewConfig);
     }
-}
->>>>>>> 3c930ace
+}