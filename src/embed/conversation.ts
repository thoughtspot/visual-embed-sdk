import isUndefined from 'lodash/isUndefined';
import { ERROR_MESSAGE } from '../errors';
import { ViewConfig, Param } from '../types';
import { TsEmbed } from './ts-embed';
import { getQueryParamString } from '../utils';

/**
 * Configuration for search options
 */
export interface SearchOptions {
    /**
     * The query string to pass to start the Conversation.
     */
    searchQuery: string;
}

/**
 * The configuration for the embedded spotterEmbed options.
 * @group Embed components
 */
export interface SpotterEmbedViewConfig extends ViewConfig {
    /**
     * The ID of the worksheet to use for the conversation.
     */
    worksheetId: string;
    /**
     * Ability to pass a starting search query to the conversation.
     */
    searchOptions?: SearchOptions;
    /**
     * disableSourceSelection : Disables data source selection
     * but still display the selected data source.
     * @example
     * ```js
     * const embed = new SpotterEmbed('#tsEmbed', {
     *    ... // other options
     *    disableSourceSelection : true,
     * })
     * ```
     * @version SDK: 1.36.0 | Thoughtspot: 10.6.0.cl
     */
    disableSourceSelection?: boolean;
    /**
     * hideSourceSelection : Hide data source selection
     * @example
     * ```js
     * const embed = new SpotterEmbed('#tsEmbed', {
     *    ... // other options
     *    hideSourceSelection : true,
     * })
     * ```
     * @version SDK: 1.36.0 | Thoughtspot: 10.6.0.cl
     */
    hideSourceSelection?: boolean;
    /**
     * Flag to control Data panel experience
     * @default false
     * @version SDK: 1.36.0 | ThoughtSpot Cloud: 10.4.0.cl
     * @example
     * ```js
     * const embed = new AppEmbed('#tsEmbed', {
     *    ... // other options
     *    dataPanelV2: true,
     * })
     * ```
     */
    dataPanelV2?: boolean;
    /**
     * showSpotterLimitations : show limitation text
     * of the spotter underneath the chat input.
     * default is false.
     * @example
     * ```js
     * const embed = new SpotterEmbed('#tsEmbed', {
     *    ... // other options
     *    showSpotterLimitations : true,
     * })
     * ```
     * @version SDK: 1.36.0 | Thoughtspot: 10.5.0.cl
     */
    showSpotterLimitations?: boolean;
    /**
     * hideSampleQuestions : Hide sample questions on
     * the initial screen of the conversation.
     * @example
     * ```js
     * const embed = new SpotterEmbed('#tsEmbed', {
     *    ... // other options
     *    hideSampleQuestions : true,
     * })
     * ```
     * @version SDK: 1.36.0 | Thoughtspot: 10.6.0.cl
     */
    hideSampleQuestions?: boolean;
}

/**
 * The configuration for the embedded spotterEmbed options.
<<<<<<< HEAD
 * @deprecated Renamed to SpotterEmbedViewConfig
=======
 * @deprecated from SDK: 1.38.0 | ThoughtSpot: 10.10.0.cl
 * Use {@link SpotterEmbedViewConfig} instead
>>>>>>> bf00434f
 * @group Embed components
 */
// eslint-disable-next-line @typescript-eslint/no-empty-object-type
export interface ConversationViewConfig extends SpotterEmbedViewConfig {}

/**
 * Embed ThoughtSpot AI Conversation.
 * @group Embed components
 * @example
 * ```js
 * const conversation = new SpotterEmbed('#tsEmbed', {
 *   worksheetId: 'worksheetId',
 *   searchOptions: {
 *     searchQuery: 'searchQuery',
 *   },
 * });
 * conversation.render();
 * ```
<<<<<<< HEAD
 * @version SDK: 1.38.0 | ThoughtSpot: 10.10.0.cl
=======
 * @version SDK: 1.37.0 | ThoughtSpot: 10.9.0.cl
>>>>>>> bf00434f
 */
export class SpotterEmbed extends TsEmbed {
    constructor(container: HTMLElement, protected viewConfig: SpotterEmbedViewConfig) {
        viewConfig.embedComponentType = 'conversation';
        super(container, viewConfig);
    }

    public getIframeSrc(): string {
        const {
            worksheetId,
            searchOptions,
            disableSourceSelection,
            hideSourceSelection,
            dataPanelV2,
            showSpotterLimitations,
            hideSampleQuestions,
        } = this.viewConfig;
        const path = 'insights/conv-assist';
        if (!worksheetId) {
            this.handleError(ERROR_MESSAGE.SPOTTER_EMBED_WORKSHEED_ID_NOT_FOUND);
        }
        const queryParams = this.getBaseQueryParams();
        queryParams[Param.SpotterEnabled] = true;
        if (!isUndefined(disableSourceSelection)) {
            queryParams[Param.DisableSourceSelection] = !!disableSourceSelection;
        }
        if (!isUndefined(hideSourceSelection)) {
            queryParams[Param.HideSourceSelection] = !!hideSourceSelection;
        }

        if (!isUndefined(dataPanelV2)) {
            queryParams[Param.DataPanelV2Enabled] = !!dataPanelV2;
        }

        if (!isUndefined(showSpotterLimitations)) {
            queryParams[Param.ShowSpotterLimitations] = !!showSpotterLimitations;
        }

        if (!isUndefined(hideSampleQuestions)) {
            queryParams[Param.HideSampleQuestions] = !!hideSampleQuestions;
        }

        let query = '';
        const queryParamsString = getQueryParamString(queryParams, true);
        if (queryParamsString) {
            query = `?${queryParamsString}`;
        }
        const tsPostHashParams = this.getThoughtSpotPostUrlParams({
            worksheet: worksheetId,
            query: searchOptions?.searchQuery || '',
        });

        return `${this.getEmbedBasePath(query)}/embed/${path}${tsPostHashParams}`;
    }

    public async render(): Promise<SpotterEmbed> {
        await super.render();

        const src = this.getIframeSrc();
        await this.renderIFrame(src);
        return this;
    }
}

/**
 * Embed ThoughtSpot AI Conversation.
<<<<<<< HEAD
 * @deprecated Renamed to SpotterEmbed
=======
 * @deprecated from SDK: 1.38.0 | ThoughtSpot: 10.10.0.cl
 * Use {@link SpotterEmbed} instead
>>>>>>> bf00434f
 * @group Embed components
 * @example
 * ```js
 * const conversation = new SpotterEmbed('#tsEmbed', {
 *   worksheetId: 'worksheetId',
 *   searchOptions: {
 *     searchQuery: 'searchQuery',
 *   },
 * });
 * conversation.render();
 * ```
 * @version SDK: 1.37.0 | ThoughtSpot: 10.9.0.cl
 */
export class ConversationEmbed extends SpotterEmbed {
    constructor(container: HTMLElement, protected viewConfig: ConversationViewConfig) {
        viewConfig.embedComponentType = 'conversation';
        super(container, viewConfig);
    }
}<|MERGE_RESOLUTION|>--- conflicted
+++ resolved
@@ -96,12 +96,8 @@
 
 /**
  * The configuration for the embedded spotterEmbed options.
-<<<<<<< HEAD
- * @deprecated Renamed to SpotterEmbedViewConfig
-=======
  * @deprecated from SDK: 1.38.0 | ThoughtSpot: 10.10.0.cl
  * Use {@link SpotterEmbedViewConfig} instead
->>>>>>> bf00434f
  * @group Embed components
  */
 // eslint-disable-next-line @typescript-eslint/no-empty-object-type
@@ -120,11 +116,7 @@
  * });
  * conversation.render();
  * ```
-<<<<<<< HEAD
- * @version SDK: 1.38.0 | ThoughtSpot: 10.10.0.cl
-=======
  * @version SDK: 1.37.0 | ThoughtSpot: 10.9.0.cl
->>>>>>> bf00434f
  */
 export class SpotterEmbed extends TsEmbed {
     constructor(container: HTMLElement, protected viewConfig: SpotterEmbedViewConfig) {
@@ -191,12 +183,8 @@
 
 /**
  * Embed ThoughtSpot AI Conversation.
-<<<<<<< HEAD
- * @deprecated Renamed to SpotterEmbed
-=======
  * @deprecated from SDK: 1.38.0 | ThoughtSpot: 10.10.0.cl
  * Use {@link SpotterEmbed} instead
->>>>>>> bf00434f
  * @group Embed components
  * @example
  * ```js
