--- conflicted
+++ resolved
@@ -947,7 +947,7 @@
                 done();
             }, 1005);
         });
-<<<<<<< HEAD
+
 
         test('should replace existing preRender when replaceExistingPreRender is true', async () => {
             const testPreRenderId = 'testReplacePreRender';
@@ -1001,8 +1001,6 @@
             // __tsEmbed on wrapper should now point to the new embed instance
             expect((newWrapper as any)[tsKey]).toBe(embedB);
         });
-=======
->>>>>>> 13d25c2e
     });
 
     describe('LazyLoadingForFullHeight functionality', () => {
