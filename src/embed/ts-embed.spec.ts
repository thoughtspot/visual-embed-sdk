--- conflicted
+++ resolved
@@ -1,8 +1,3 @@
-<<<<<<< HEAD
- 
-=======
-
->>>>>>> 1fcb29d4
 import { resetValueFromWindow } from '../utils';
 import { ERROR_MESSAGE } from '../errors';
 import { resetCachedAuthToken } from '../authToken';
