--- conflicted
+++ resolved
@@ -1290,11 +1290,8 @@
      * Creates the preRender shell
      * @param showPreRenderByDefault - Show the preRender after render, hidden by default
      */
-<<<<<<< HEAD
-    public async preRender(showPreRenderByDefault = false): Promise<TsEmbed> {        
-=======
+
     public async preRender(showPreRenderByDefault = false, replaceExistingPreRender = false): Promise<TsEmbed> {
->>>>>>> b02be463
         if (!this.viewConfig.preRenderId) {
             logger.error(ERROR_MESSAGE.PRERENDER_ID_MISSING);
             return this;
