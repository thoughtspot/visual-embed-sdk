{
    "name": "@thoughtspot/visual-embed-sdk",
<<<<<<< HEAD
    "version": "1.42.0",
=======
    "version": "1.41.2",
>>>>>>> 8abb9dae
    "description": "ThoughtSpot Embed SDK",
    "module": "lib/src/index.js",
    "main": "dist/tsembed.js",
    "types": "lib/src/index.d.ts",
    "files": [
        "dist/**",
        "lib/**",
        "src/**",
        "cjs/**"
    ],
    "exports": {
        ".": {
            "import": "./lib/src/index.js",
            "require": "./cjs/src/index.js",
            "types": "./lib/src/index.d.ts"
        },
        "./react": {
            "import": "./lib/src/react/all-types-export.js",
            "require": "./cjs/src/react/all-types-export.js",
            "types": "./lib/src/react/all-types-export.d.ts"
        },
        "./lib/src/react": {
            "import": "./lib/src/react/all-types-export.js",
            "require": "./cjs/src/react/all-types-export.js",
            "types": "./lib/src/react/all-types-export.d.ts"
        }
    },
    "typesVersions": {
        "*": {
            "react": [
                "./lib/src/react/all-types-export.d.ts"
            ]
        }
    },
    "size-limit": [
        {
            "path": "dist/tsembed.es.js",
            "limit": "32 kB"
        }
    ],
    "scripts": {
        "lint": "eslint 'src/**'",
        "lint:fix": "eslint 'src/**/*.*' --fix",
        "tsc": "tsc -p tsconfig.build.json --incremental false; tsc -p tsconfig.build.json --incremental false --module commonjs --outDir cjs",
        "build-and-publish": "npm run build:gatsby && npm run publish",
        "bundle-dts-file": "dts-bundle-generator --config ./dts-config/dts-bundle-file.config.js",
        "bundle-dts": "dts-bundle-generator --config ./dts-config/dts-bundle.config.js",
        "bundle-dts-react": "dts-bundle-generator --config ./dts-config/dts-bundle-react.config.js",
        "bundle-dts-react-full": "dts-bundle-generator --config ./dts-config/dts-bundle-react-full.config.js",
        "build": "rollup -c",
        "watch": "rollup -cw",
        "docgen": "typedoc --tsconfig tsconfig.build.json --theme typedoc-theme --json static/typedoc/typedoc.json --disableOutputCheck",
        "test-sdk": "jest -c jest.config.sdk.js --runInBand",
        "test": "npm run test-sdk",
        "posttest": "cat ./coverage/sdk/lcov.info | npx coveralls-next",
        "is-publish-allowed": "node scripts/is-publish-allowed.js",
        "prepublishOnly": "npm run is-publish-allowed && npm run test && npm run tsc && npm run bundle-dts-file && npm run bundle-dts && npm run bundle-dts-react && npm run bundle-dts-react-full && npm run build",
        "check-size": "npm run build && size-limit",
        "publish-dev": "npm publish --tag dev",
        "publish-prod": "npm publish --tag latest",
        "dev": "vite -c vite.local.config.ts"
    },
    "peerDependencies": {
        "react": "> 16.8.0",
        "react-dom": "> 16.8.0"
    },
    "dependencies": {
        "classnames": "^2.3.1",
        "eventemitter3": "^4.0.7",
        "lodash": "^4.17.21",
        "mixpanel-browser": "2.47.0",
        "ts-deepmerge": "^6.0.2",
        "tslib": "^2.5.3",
        "use-deep-compare-effect": "^1.8.1",
        "yaml": "^2.5.1"
    },
    "devDependencies": {
        "@mdx-js/mdx": "^1.6.22",
        "@mdx-js/react": "^1.6.22",
        "@react-icons/all-files": "^4.1.0",
        "@rollup/plugin-commonjs": "^18.0.0",
        "@rollup/plugin-json": "^4.1.0",
        "@rollup/plugin-node-resolve": "^11.2.1",
        "@rollup/plugin-replace": "^5.0.2",
        "@size-limit/preset-big-lib": "^11.2.0",
        "@testing-library/dom": "^7.31.0",
        "@testing-library/jest-dom": "^5.14.1",
        "@testing-library/react": "^11.2.7",
        "@testing-library/user-event": "^13.1.8",
        "@types/jest": "^22.2.3",
        "@types/lodash": "^4.17.0",
        "@types/mixpanel-browser": "^2.35.6",
        "@types/react-test-renderer": "^17.0.1",
        "@typescript-eslint/eslint-plugin": "^8.28.0",
        "@typescript-eslint/parser": "^8.28.0",
        "ajv": "^8.17.1",
        "asciidoctor": "^2.2.1",
        "babel-jest": "^26.6.3",
        "babel-preset-gatsby": "^1.10.0",
        "command-line-args": "^5.1.1",
        "coveralls-next": "^5.0.0",
        "crypto": "^1.0.1",
        "current-git-branch": "^1.1.0",
        "dts-bundle-generator": "^9.5.1",
        "eslint": "^9.23.0",
        "eslint-config-airbnb-base": "^15.0.0",
        "eslint-config-prettier": "^10.1.1",
        "eslint-import-resolver-typescript": "^4.2.5",
        "eslint-plugin-comment-length": "2.2.1",
        "eslint-plugin-import": "^2.31.0",
        "eslint-plugin-jsdoc": "^50.6.9",
        "eslint-plugin-prettier": "^5.2.5",
        "eslint-plugin-react": "^7.37.5",
        "eslint-plugin-react-hooks": "^5.2.0",
        "fs-extra": "^10.0.0",
        "gh-pages": "6.3.0",
        "globals": "^16.0.0",
        "highlight.js": "^10.6.0",
        "html-to-text": "^8.0.0",
        "identity-obj-proxy": "^3.0.0",
        "istanbul-merge": "^2.0.0",
        "jest": "^26.6.3",
        "jest-fetch-mock": "^3.0.3",
        "jsdom": "^17.0.0",
        "prettier": "2.1.2",
        "react": "^16.14.0",
        "react-dom": "^16.14.0",
        "react-resizable": "^1.11.0",
        "react-resize-detector": "^6.6.0",
        "react-test-renderer": "^17.0.2",
        "react-use-flexsearch": "^0.1.1",
        "rollup": "4.24.0",
        "rollup-plugin-typescript2": "0.27.3",
        "ts-jest": "^26.5.5",
        "ts-loader": "8.0.4",
        "typedoc": "0.21.6",
        "typedoc-plugin-toc-group": "thoughtspot/typedoc-plugin-toc-group",
        "typescript": "^4.9.4",
        "typescript-eslint": "^8.29.1",
        "url-search-params-polyfill": "^8.1.0",
        "util": "^0.12.4",
        "vite": "^6.3.5"
    },
    "author": "ThoughtSpot",
    "email": "support@thoughtspot.com",
    "license": "ThoughtSpot Development Tools End User License Agreement",
    "directories": {
        "lib": "lib"
    },
    "repository": {
        "type": "git",
        "url": "git+https://github.com/thoughtspot/visual-embed-sdk.git"
    },
    "publishConfig": {
        "registry": "https://registry.npmjs.org"
    },
    "keywords": [
        "thoughtspot",
        "everywhere",
        "embedded",
        "embed",
        "sdk",
        "analytics"
    ],
    "bugs": {
        "url": "https://github.com/thoughtspot/visual-embed-sdk/issues"
    },
    "homepage": "https://github.com/thoughtspot/visual-embed-sdk#readme",
    "globals": {
        "window": {}
    }
}<|MERGE_RESOLUTION|>--- conflicted
+++ resolved
@@ -1,10 +1,6 @@
 {
     "name": "@thoughtspot/visual-embed-sdk",
-<<<<<<< HEAD
     "version": "1.42.0",
-=======
-    "version": "1.41.2",
->>>>>>> 8abb9dae
     "description": "ThoughtSpot Embed SDK",
     "module": "lib/src/index.js",
     "main": "dist/tsembed.js",
